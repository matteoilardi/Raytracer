--- conflicted
+++ resolved
@@ -172,11 +172,7 @@
 
     // 5. Compute the normal to the surface at the intersection point in the *standard* sphere's reference frame
     Normal normal = Normal(hit_point.x, hit_point.y, hit_point.z); // normal to the sphere is just the vector from the origin
-<<<<<<< HEAD
     normal = enforce_correct_normal_orientation(normal, ray);      // enforce normal and hitting ray have opposite directions
-=======
-    normal = enforce_correct_normal_orientation(normal, ray);
->>>>>>> 1163fffa
 
     // 6. Compute the 2D coordinates on the surface (u,v) of the intersection point (they are the same in the world's
     // reference frame by our convention)
@@ -189,11 +185,7 @@
 
     // 7. Transform the intersection point parameters back to the world's reference frame
     std::optional<HitRecord> hit;
-<<<<<<< HEAD
     // nullable type cannot be built by calling the construcor directly, need to use emplace or similar syntax instead
-=======
-    // nullable type cannot be build calling the construcor directly, need to use emplace or similar syntax instead
->>>>>>> 1163fffa
     hit.emplace(shared_from_this(), transformation * hit_point, transformation * normal, surface_coordinates, ray_world_frame,
                 t_first_hit);
     return hit;
@@ -298,11 +290,7 @@
   // -------------------- Methods ----------------------
 
   /// @brief adds a shape to the scene
-<<<<<<< HEAD
-  /// @param object shape to be added to the scene
-=======
   /// @param object shape to add
->>>>>>> 1163fffa
   void add_object(std::shared_ptr<Shape> object) { objects.push_back(object); }
 
   /// @brief add a point light source to the scene
@@ -345,21 +333,6 @@
     }
     return first_hit; // return the first hit (or nullopt if none found)
   }
-<<<<<<< HEAD
-=======
-
-  /// @brief method for ON/OFF tracing
-  /// @param ray originating from a camera
-  /// @return white if an object is hit, black otherwise
-  Color on_off_trace(Ray ray) {
-    if (on_off_ray_intersection(ray)) { // use ad hoc implemented on_off_ray_intersection method to stop looping over
-                                        // objects as soon as one is hit
-      return Color(1.f, 1.f, 1.f);
-    } // Turns out to be white if the only other color is black
-    else {
-      return Color();
-    }
-  };
 
   /// @brief returns ray connecting a viewer's point to a point on the surface of an object if the latter is visible
   /// @param viewer point
@@ -374,9 +347,8 @@
       return std::nullopt;
     }
 
-    // QUESTION what if the point light source is visible via a speculaar reflection?
-    // ANSWER shouldn't this case be handled in the point light renderer?
-    // loop over the objects in the World and return null if one of them sits before surface_point
+    // Note that the algorithm doesn't consider the case where the point light source is visible via a speculaar reflection
+    // Loop over the objects in the World and return null if one of them sits before surface_point
     for (const auto &object : objects) {
       std::optional<HitRecord> hit = object->ray_intersection(in_ray);
       if (hit.has_value() && hit->t < 1.f && !hit->world_point.is_close(surface_point)) {
@@ -385,5 +357,4 @@
     }
     return std::make_optional<Vec>(in_dir);
   }
->>>>>>> 1163fffa
 };