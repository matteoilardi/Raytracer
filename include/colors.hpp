--- conflicted
+++ resolved
@@ -127,37 +127,32 @@
 };
 
 
+
 enum class Endianness { little_endian, big_endian };
 
-<<<<<<< HEAD
-enum class Endianness { little_endian, big_endian };
+
+class InvalidPfmFileFormat : public std::exception {
+  public:
+  // Constructor
+  InvalidPfmFileFormat(std::string em) : error_message(em){}
+
+  // Methods
+  const char* what() const noexcept override {
+    return error_message.c_str();
+  }
+
+  // Property
+  std::string error_message;
+};
+
+
 
 
 /// @brief Takes a float and return its 4 bytes into the stream (NO TEST NEEDED)
 /// @param stream 
 /// @param value 
 /// @param endianness 
-void write_float(std::ostream &stream, float value, Endianness endianness) {
-=======
-
-class InvalidPfmFileFormat : public std::exception {
-  public:
-  // Constructor
-  InvalidPfmFileFormat(std::string em) : error_message(em){}
-
-  // Methods
-  const char* what() const noexcept override {
-    return error_message.c_str();
-  }
-
-  // Property
-  std::string error_message;
-};
-
-
-
 void _write_float(std::ostream &stream, float value, Endianness endianness) {
->>>>>>> d611cabc
   // Convert "value" in a sequence of 32 bit
   uint32_t double_word{*((uint32_t *)&value)};
 
@@ -182,16 +177,11 @@
   }
 }
 
-<<<<<<< HEAD
 /// @brief Reads a stream of bytes and convert them to floats (NO TEST NEEDED)
 /// @param stream 
 /// @param endianness 
 /// @return 
 float read_float(std::istream stream, Endianness endianness){
-=======
-
-float _read_float(std::istream stream, Endianness endianness){
->>>>>>> d611cabc
   uint8_t bytes[4];
 
   switch (endianness) {
@@ -218,15 +208,10 @@
   return value;
 }
 
-<<<<<<< HEAD
 /// @brief Read the line already converting into ascii (MISSING TESTS)
 /// @param stream 
 /// @return 
 std::string _read_line(std::ifstream& stream){
-=======
-
-std::string _read_line(std::istream& stream){
->>>>>>> d611cabc
   std::string result;
   char cur_byte;
 
@@ -247,11 +232,7 @@
 
   // Read two integers
   if (!(iss >> width >> height)) {
-<<<<<<< HEAD
     throw InvalidPfmFileFormat("Invalid image size specification");
-=======
-    //throw InvalidPfmFileFormat("Invalid image size specification");
->>>>>>> d611cabc
   }
 
 
