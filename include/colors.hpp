// ------------------------------------------------------------------------------------------------------------
// ------------------------------------------------------------------------------------------------------------
// LIBRARY FOR COLORS AND IMAGES
// ------------------------------------------------------------------------------------------------------------
// ------------------------------------------------------------------------------------------------------------

// ------------------------------------------------------------------------------------------------------------
// INCLUDED LIBRARIES
// ------------------------------------------------------------------------------------------------------------
#pragma once

#define _CRT_SECURE_NO_WARNINGS // disable warning due to strerr function in the external library (in MVSC)
#define STB_IMAGE_WRITE_IMPLEMENTATION
#include "stb_image_write.h" // external library for LDR images

#include <algorithm>
#include <array>
#include <bit>
#include <cassert>
#include <cerrno>
#include <cmath>
#include <cstdint>
#include <cstdlib>
#include <cstring>
#include <fstream>
#include <iostream>
#include <optional>
#include <sstream>
#include <stdexcept>
#include <string>
#include <vector>

// ------------------------------------------------------------------------------------------------------------
// ----- CONSTANTS, ENDIANNESS, EXCEPTIONS, GLOBAL FUNCTIONS, FORWARD DECLARATIONS
// ------------------------------------------------------------------------------------------------------------

class Color;

constexpr float DEFAULT_ERROR_TOLERANCE = 1e-5f; // Default tolerance to decide if two float numbers are close

constexpr float DEFAULT_DELTA_LOG = 1e-10f; // Default quantity added to the argument to prevent caluculating the
                                            // logarithm of zero

/// @brief endianness is order you read floats with (recall 32_bit_float =4
/// bytes) (left to right or right to left)
enum class Endianness {
  little_endian, // encoded with +1 or any positive value
  big_endian     // encoded with -1 or any negative value
};

/// @brief ad hoc error message/exception to throw when reading pfm files
class InvalidPfmFileFormat : public std::exception {
public:
  // Properties
  std::string error_message;

  // Constructor (just takes as input the desired error message)
  InvalidPfmFileFormat(std::string em) : error_message("Invalid PFM file format: " + em) {}

  // Methods

  // override of the what() method from parent class std::exception
  const char *what() const noexcept override {
    // just a convert string format of C++ into cstring format of C (needed for
    // compatibility)
    return error_message.c_str();
  }
};

bool are_close(float x, float y, float error_tolerance = DEFAULT_ERROR_TOLERANCE) { return std::fabs(x - y) < error_tolerance; }

/// @brief normalize a float number (between 0 and 1) using the formula
/// x/(1+x) (almost x for small x, but saturates to 1 for large x)
/// @param x
/// @return
float _clamp(float x) { return x / (1.f + x); }

// ------------------------------------------------------------------------------------------------------------
// COLOR
// ------------------------------------------------------------------------------------------------------------

/// @brief content of each pixel (3 rgb floats) together with methods to
/// write/read them
class Color {
public:
  // Properties
  float r, g, b; // Use 32-bit format to avoid memory waste

  // Constructors

  Color() : r(0.f), g(0.f), b(0.f) {} // Default constructor (sets color to black)

  Color(float red, float green, float blue) // Constructor with externally assigned values
      : r(red), g(green), b(blue) {}

  // Methods

  // Check if color is close to another color within some tolerance.
  // If no tolerance is provided, DEFAULT_ERROR_TOLERANCE is used.
  bool is_close(const Color &other, float error_tolerance = DEFAULT_ERROR_TOLERANCE) const {
    return (are_close(r, other.r, error_tolerance) && are_close(g, other.g, error_tolerance) &&
            are_close(b, other.b, error_tolerance));
  }

  // Check if two colors are close calling is_close on the first one
  // (symmetric syntax)
  friend bool are_close(const Color &color1, const Color &color2) { return color1.is_close(color2); }

  // Sum of two colors
  Color operator+(const Color &other) const { return Color(r + other.r, g + other.g, b + other.b); }

  // Compound addition assigmenent
  Color &operator+=(const Color &other) {
    *this = *this + other;
    return *this;
  }

  // Product of two colors
  Color operator*(const Color &other) const { return Color(r * other.r, g * other.g, b * other.b); }

  // Compound product assigmenent of two Colors
  Color &operator*=(const Color &other) {
    *this = *this * other;
    return *this;
  }

  // Product: color * scalar
  Color operator*(float scalar) const { return Color(r * scalar, g * scalar, b * scalar); }

  // Compound product assigmenent of a color and a scalar
  Color &operator*=(float scalar) {
    *this = *this * scalar;
    return *this;
  }

  // Division: color / scalar
  Color operator/(float scalar) const { return *this * (1.f / scalar); }

  // Compound division assigment of a color and a scalar
  Color &operator/=(float scalar) {
    *this = *this / scalar;
    return *this;
  }

  // Friend function to allow commutative product: scalar * color
  friend Color operator*(float scalar, const Color &my_color) {
    return my_color * scalar; // Reuse the member function
  }
  
  // Helper method to display the color in a readable format.
  std::string to_string() const {
    std::ostringstream oss;
    oss << "Color(r: " << r << ", g: " << g << ", b: " << b << ")";
    return oss.str();
  }

  // Helper method to display the color.
  void display() const { std::cout << "r: " << r << " g: " << g << " b: " << b; }

  /// @brief luminosity of the color (computed using Shirley & Morley
  /// formula)
  /// @return
  float luminosity() const {
    return 0.5f * (std::min({r, g, b}) + std::max({r, g, b})); // Shirley & Morley's formula (empirically
                                                               // best formula for luminosity)
  }

  /// @brief luminosity of the color (computed as arithmetic average of rgb,
  /// instead of Shirley & Morley formula)
  /// @return
  float luminosity_arithemic_avg() const { return (r + g + b) / 3.f; }

  /// clamp the color values to the range [0, 1]
  void clamp() {
    r = std::clamp(r, 0.f, 1.f);
    g = std::clamp(g, 0.f, 1.f);
    b = std::clamp(b, 0.f, 1.f);
  }
};

// ------------------------------------------------------------------------------------------------------------
// HDR IMAGE UTILS
// ------------------------------------------------------------------------------------------------------------

// The following 5 functions (_write_float, _read_float, _read_line,
// _parse_img_size, _parse_endianness)
//  are used to implement the 'read_pfm_file' method of the 'HdrImage' class
//  you might want to move them somewhere else (e.g. inside HdrImage?)

/// @brief Takes a float and return its 4 bytes into the stream (NO TEST NEEDED)
/// @param stream
/// @param value
/// @param endianness
void _write_float(std::ostream &stream, float value, Endianness endianness) {
  // Convert "value" in a sequence of 32 bits
  uint32_t double_word{*((uint32_t *)&value)};

  // Extract the four bytes in "double_word" using bit-level operators
  uint8_t bytes[] = {
      static_cast<uint8_t>(double_word & 0xFF), // Least significant byte
      static_cast<uint8_t>((double_word >> 8) & 0xFF), static_cast<uint8_t>((double_word >> 16) & 0xFF),
      static_cast<uint8_t>((double_word >> 24) & 0xFF), // Most significant byte
  };

  switch (endianness) {
  case Endianness::little_endian:
    for (int i{}; i < 4; ++i) // Forward loop
      stream << bytes[i];
    break;

  case Endianness::big_endian:
    for (int i{3}; i >= 0; --i) // Backward loop
      stream << bytes[i];
    break;
  }
}

/// @brief Reads a stream of bytes and convert them to floats (NO TEST NEEDED)
/// @param stream
/// @param endianness
/// @return
float _read_float(std::istream &stream, Endianness endianness) {
  uint8_t bytes[4];

  switch (endianness) {
  case Endianness::little_endian:
    for (int i{0}; i < 4; ++i) // Forward loop
      stream >> std::noskipws >> bytes[i];
    break;

  case Endianness::big_endian:
    for (int i{3}; i >= 0; --i) // Backward loop
      stream >> std::noskipws >> bytes[i];
    break;
  }
  uint32_t double_word{(static_cast<uint32_t>(bytes[0]) << 0) | (static_cast<uint32_t>(bytes[1]) << 8) |
                       (static_cast<uint32_t>(bytes[2]) << 16) | (static_cast<uint32_t>(bytes[3]) << 24)};
  float value{*((float *)&double_word)}; // This line has the same effect as
  // the line below, but violates C++ strict aliasing rules
  // std::memcpy(&value, &double_word, sizeof(float)); // This line has the same
  // effect as the line below, but less expressive
  // float value = std::bit_cast<float>(double_word);

  return value;
}

/// @brief Read the line of bytes already converting into ascii (MISSING TESTS)
/// @param stream
/// @return
std::string _read_line(std::istream &stream) {
  std::string result = "";
  char cur_byte;

  while (stream.get(cur_byte)) {
    if (cur_byte == '\n') {
      return result;
    }
    result += cur_byte;
  }
  return result;
}

/// @brief read the image dimensions (columns, rows) from a line of a pfm file
/// @param line
/// @return
std::pair<int, int> _parse_img_size(const std::string &line) {
  std::istringstream iss(line);
  int width, height;

  // Read two integers
  if (!(iss >> width >> height)) {
    throw InvalidPfmFileFormat("Invalid image size specification");
  }

  // Ensure no extra characters after the numbers
  std::string leftover;
  if (iss >> leftover) {
    throw InvalidPfmFileFormat("Too many elements in image size specification");
  }

  // Validate width and height are strinctly positive
  if (width < 0 || height < 0) {
    throw InvalidPfmFileFormat("Invalid width/height");
  }

  return {width, height};
}

/// @brief read the endianness from a pfm file
/// @param line
/// @return
Endianness _parse_endianness(const std::string &line) {
  std::istringstream iss(line);
  float value = 0.f;
  if (!(iss >> value)) // Note: if value is fed e. g. "abc", the conversion
                       // fails and value remains unchanged!
  {
    throw InvalidPfmFileFormat("Missing endianness specification");
  }

  if (value == 0.f) {
    throw InvalidPfmFileFormat("Invalid endianness specification");
  } else if (value < 0.f) {
    return Endianness::little_endian;
  } else if (value > 0.f) {
    return Endianness::big_endian;
  }

  // This line will never be reached (all possible cases are covered and the
  // function always return an Endianness) but the compiler does not realize
  // this and raise a warning otherwise
  throw std::logic_error("Unreachable code reached in _parse_endianness");
}

// ------------------------------------------------------------------------------------------------------------
// HDR IMAGE
// ------------------------------------------------------------------------------------------------------------

/// @brief class for images in hdr format (3 rgb floats for each pixel), pixel
/// matrix converted into a vector
class HdrImage {

private:
  /// @brief Read a pfm file and create the corresponding hdr image
  /// based on the 5 functions below (_write_float, _read_float, _read_line,
  /// _parse_img_size, _parse_endianness) which you might want to move here
  /// (inside HdrImage?)
  void read_pfm_file(std::istream &stream) {
    // Read and validate the magic bytes (first bytes in a binary file are
    // usually called «magic bytes»)
    std::string magic = _read_line(stream);
    if (magic != "PF") {
      throw InvalidPfmFileFormat("invalid magic in PFM file");
    }

    // Read the image size line and extract width and height.
    std::string img_size_line = _read_line(stream);
    int w, h;
    std::tie(w, h) = _parse_img_size(img_size_line);

    // Read the endianness specification line and parse it.
    std::string endianness_line = _read_line(stream);
    Endianness endianness = _parse_endianness(endianness_line);

    // Create the image by reading pixel data from bottom to top.
    // (PFM files store scanlines in reverse order.)

    width = w;
    height = h;
    pixels = std::vector<Color>(static_cast<size_t>(width * height), Color());

    float r, g, b;

    // scan the image initializing each pixel as in the pfm file
    for (int y = height - 1; y >= 0; y--) {
      for (int x = 0; x < width; x++) {
        // Read three floats for the pixel (red, green, blue).
        r = _read_float(stream, endianness);
        g = _read_float(stream, endianness);
        b = _read_float(stream, endianness);

        if (stream.eof()) {
          throw InvalidPfmFileFormat("Fewer pixels than expected");
        }

        // Set the pixel at position (x, y) with the color just read
        set_pixel(x, y, Color(r, g, b));
      }
    }

    // Ensure nothing more is left to read
    std::string leftover;
    if (stream >> leftover) {
      throw InvalidPfmFileFormat("More pixels than expected");
    }
  }

public:
  // Properties
  int32_t width, height; // Use int32_t format to allow large dimensions (and
                         // negative values for tests)
  std::vector<Color> pixels;

  // Constructors

  // Default constructor: if dimensions are positive, initializes the pixels
  // vector with width*height copies of Color(); otherwise, creates an empty
  // vector.
<<<<<<< HEAD
  HdrImage(int32_t w, int32_t h) : width(w), height(h), pixels((w > 0 && h > 0) ? static_cast<size_t>(w * h) : 0, Color()) {}
=======
  HdrImage(int32_t w, int32_t h) : width(w), height(h) {
    if (w <= 0 || h <= 0) {
      throw std::invalid_argument("HdrImage dimensions must be positive");
    }
    pixels.resize(static_cast<size_t>(w * h), Color());
  }
>>>>>>> 1163fffa

  // First constructor pfm file --> Hdr image
  // Read a PFM file from a stream invoking `read_pfm_file` method
  HdrImage(std::istream &stream) { read_pfm_file(stream); }

  // Second constructor pfm file --> Hdr image
  // Open a PFM file and read the stream of bytes from it, again invoking
  // `read_pfm_file` method
  HdrImage(const std::string &file_name) {
    std::ifstream stream(file_name, std::ios::binary); // Open the file in binary mode
    if (!stream.is_open()) {
      std::string error_msg = "Failed to open file \"" + file_name + "\"";
      if (errno) {                                        // errno is a system-specific number that identifies an error occured
        error_msg += ": " + std::string(strerror(errno)); // convert errno to the string describing the message
      }
      throw std::runtime_error(error_msg);
    }

    read_pfm_file(stream);
    stream.close();
  }

  // Methods
  // Some other methods should be private, but following the convention are
  // declared public with underscore (_) in front.

  void write_pfm(std::ostream &stream, Endianness endianness = Endianness::little_endian) {
    std::string endianness_str;
    if (endianness == Endianness::little_endian) {
      endianness_str = "-1.0";
    } else if (endianness == Endianness::big_endian) {
      endianness_str = "1.0";
    }

    // Write header
    stream << "PF\n";
    stream << width << " " << height << '\n';
    stream << endianness_str << '\n';

    // Write pixels
    for (int y = height - 1; y >= 0; y--) {
      for (int x = 0; x < width; x++) {
        Color color = get_pixel(x, y);
        _write_float(stream, color.r, endianness);
        _write_float(stream, color.g, endianness);
        _write_float(stream, color.b, endianness);
      }
    }
  }

  void write_pfm(const std::string &filename) {
    std::ofstream of(filename);
    write_pfm(of);
    of.close();
  }

  // _valid_indexes returns true if row and col are nonnegative and within
  // bounds.
  bool _valid_indexes(int32_t col, int32_t row) const { return (col >= 0 && row >= 0 && col < width && row < height); }

  // _pixel_offset returns the index of the pixels vector corresponding to the
  // given matrix row and column, using row-major ordering. Uses assert to
  // ensure that the provided indices are valid.
  int32_t _pixel_offset(int32_t col, int32_t row) const {
    // assert(_valid_indexes(col, row) && "Invalid indices in _pixel_offset");
    return row * width + col;
  }

  // get_pixel returns the color at the given row and column.
  Color get_pixel(int32_t col, int32_t row) const {
    // Assign _pixel_offset to a variable (useful for debugging)
    int32_t offset = _pixel_offset(col, row);
    return pixels[offset];
  }

  // set_pixel sets the pixel at the given row and column to the provided color.
  void set_pixel(int32_t col, int32_t row, const Color &c) {
    int32_t offset = _pixel_offset(col, row); // Assign _pixel_offset to a variable (useful for debugging)
    pixels[offset] = c;
  }

  /// @brief compute the average luminosity of the image
  /// @param delta (default value to prevent taking log(0))
  /// @return return the average luminosity of the image as float
  float average_luminosity(float delta = DEFAULT_DELTA_LOG) const {
    float cumsum = 0.f;
    for (auto pixel : pixels) {
      cumsum += std::log10(delta + pixel.luminosity());
    }

    return std::pow(10.f, cumsum / pixels.size());
  }

  // NOTE you might want to add a check to ensure that the image is not normalized already before
  //  normalizing again
  void normalize_image(float alpha, std::optional<float> avg_lum_opt = std::nullopt) {
    float avg_lum = avg_lum_opt.value_or(average_luminosity());

    for (auto &pixel : pixels) {
      pixel.r = pixel.r * (alpha / avg_lum);
      pixel.g = pixel.g * (alpha / avg_lum);
      pixel.b = pixel.b * (alpha / avg_lum);
    }
  }

  // NOTE you might want to add a check to ensure that the image is not already clamped before
  //  clamping again
  /// @brief clamp the image rgb values between 0 and 1
  void clamp_image() {
    for (auto &pixel : pixels) {
      pixel.r = _clamp(pixel.r);
      pixel.g = _clamp(pixel.g);
      pixel.b = _clamp(pixel.b);
    }
  }

  // TODO write_ldr_image() should infer the file format from filename, and should not require it as an additional
  // argument

  /// @brief Take a normalized and clamped HDR image, apply gamma correction &
  /// produce LDR image in desired format
  /// @param filename name of LDR image to be produced
  /// @param gamma correction factor (default 1.0)
  /// @param format LDR image format (default png)
  void write_ldr_image(const std::string &filename, float gamma = 1.f, const std::string &format = "png") const {
    // Create a buffer to hold all pixels as 8-bit unsigned integers (R, G, B)
    // Each pixel needs 3 bytes, so we reserve enough memory up front
    std::vector<uint8_t> buffer;
    buffer.reserve(width * height * 3);

    // Lambda function to:
    // - Apply gamma correction
    // - Convert float [0,1] to uint8_t [0,255]
    auto transform_to_LDR = [gamma](float x) {
      float gamma_corrected = std::pow(x, 1.f / gamma);                 // Apply gamma correction
      return static_cast<uint8_t>(std::round(gamma_corrected * 255.f)); // Scale and convert
    };

    // NOTE png and jpeg/jpg images are filled in from left to right, from top to bottom.
    // You might need to change buffer order if you want to support other LDR formats.
    for (int y = 0; y < height; ++y) {
      for (int x = 0; x < width; ++x) {
        const Color &c = get_pixel(x, y);

        // Convert and store the R, G, B values in the buffer
        buffer.push_back(transform_to_LDR(c.r));
        buffer.push_back(transform_to_LDR(c.g));
        buffer.push_back(transform_to_LDR(c.b));
      }
    }

    if (format == "png") {
      // Save as PNG — stride = width * 3 bytes per row
      stbi_write_png(filename.c_str(), width, height, 3, buffer.data(), width * 3);
    } else if (format == "jpg" || format == "jpeg") {
      // Save as JPEG with quality 95 (out of 100)
      stbi_write_jpg(filename.c_str(), width, height, 3, buffer.data(), 95);
      //    } else if (format == "bmp") {
      //      // Save as BMP
      //      stbi_write_bmp(filename.c_str(), width, height, 3, buffer.data());
      //    } else if (format == "tga") {
      //      // Save as TGA
      //      stbi_write_tga(filename.c_str(), width, height, 3, buffer.data());
    } else {
      // Unsupported format: throw an exception
      throw std::invalid_argument("Unsupported format: " + format);
    }
  }
};

// ------------------------------------------------------------------------------------------------------------
// PARAMETERS CLASS
// ------------------------------------------------------------------------------------------------------------

/// @brief Class to hold input parameters for image conversion
class Parameters {
public:
  std::string input_pfm_file_name;
  float a_factor;
  float gamma;
  std::string output_ldr_file_name;

  // Method to parse command-line arguments
  void parse_command_line(int argc, char *argv[]) {
    // We expect 4 arguments: program name + 4 parameters = argc should be 5
    if (argc != 5) {
      throw std::runtime_error("Usage: ./raytracer INPUT_PFM_FILE a_FACTOR GAMMA OUTPUT_PNG_FILE");
    }

    // Store the input file name (second argument)
    input_pfm_file_name = argv[1];

    // NOTE what if something inproper still manages to be converted to float?
    //  Convert a_factor from string to float
    try {
      a_factor = std::stof(argv[2]); // std::stof = string to float
    } catch (...) {
      // If conversion fails, throw a meaningful error
      throw std::runtime_error(std::string("Invalid factor ('") + argv[2] + "'), it must be a floating-point number.");
    }

    // Convert gamma from string to float
    try {
      gamma = std::stof(argv[3]);
    } catch (...) {
      // Same logic as above: catch *any* error and give a readable message
      throw std::runtime_error(std::string("Invalid gamma ('") + argv[3] + "'), it must be a floating-point number.");
    }

    // Store the output file name
    output_ldr_file_name = argv[4];
  }
};

//-------------------------------------------------------------------------------------------------------------
//---------- PREDEFINED COLORS ------------------
//-------------------------------------------------------------------------------------------------------------

Color BLACK(0.0f, 0.0f, 0.0f);
Color WHITE(1.0f, 1.0f, 1.0f);
Color RED(1.0f, 0.0f, 0.0f);
Color GREEN(0.0f, 1.0f, 0.0f);
Color BLUE(0.0f, 0.0f, 1.0f);
Color YELLOW(1.0f, 1.0f, 0.0f);
Color PURPLE(1.0f, 0.0f, 1.0f);
Color CYAN(0.0f, 1.0f, 1.0f);<|MERGE_RESOLUTION|>--- conflicted
+++ resolved
@@ -386,16 +386,12 @@
   // Default constructor: if dimensions are positive, initializes the pixels
   // vector with width*height copies of Color(); otherwise, creates an empty
   // vector.
-<<<<<<< HEAD
-  HdrImage(int32_t w, int32_t h) : width(w), height(h), pixels((w > 0 && h > 0) ? static_cast<size_t>(w * h) : 0, Color()) {}
-=======
   HdrImage(int32_t w, int32_t h) : width(w), height(h) {
     if (w <= 0 || h <= 0) {
       throw std::invalid_argument("HdrImage dimensions must be positive");
     }
     pixels.resize(static_cast<size_t>(w * h), Color());
   }
->>>>>>> 1163fffa
 
   // First constructor pfm file --> Hdr image
   // Read a PFM file from a stream invoking `read_pfm_file` method
