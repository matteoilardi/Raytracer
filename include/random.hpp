--- conflicted
+++ resolved
@@ -31,16 +31,7 @@
   //-------Properties--------
 
   uint64_t state; // internal state of the generator
-  uint64_t inc;   // increment, different increments generate different orthogonal sequences from the same internal states
-<<<<<<< HEAD
-
-=======
->>>>>>> 1163fffa
-  // TODO is it true?
-  // ANSWER Yes, since it is because increment is alway odd so any two different increments are coprime with 2^64 and
-  // produce two not overlapping cycles which I believe (read chatgpt) is what people call 'being orthogonal' (you can
-  // actually prove it with modular arithmetic, things like chinese remainder theorem, etc that I have forgotten...)
-  // REMOVE_TAG when you read this comment
+  uint64_t inc;   // increment, different increments generate orthogonal sequences from the same internal states
 
   //-----------Constructors-----------
 
@@ -85,11 +76,8 @@
     float x = random_float();
     float theta = std::acos(std::pow(x, 1.f / (n + 1)));
 
-<<<<<<< HEAD
+
     // sample phi: the conditional distribution for phi is actually independent of the theta value you pick
-=======
-    // sample phi
->>>>>>> 1163fffa
     float phi = random_float() * 2 * std::numbers::pi;
 
     return {theta, phi};
