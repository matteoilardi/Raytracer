// ------------------------------------------------------------------------------------------------------------
// ------------------------------------------------------------------------------------------------------------
// ------------ LIBRARY FOR COMPILERS -----------------
// ------------------------------------------------------------------------------------------------------------
// ------------------------------------------------------------------------------------------------------------

// ------------------------------------------------------------------------------------------------------------
// INCLUDED LIBRARIES
// ------------------------------------------------------------------------------------------------------------
#pragma once

#include <cassert> // C++ library for assert (for debugging)
#include <cctype>  // C++ library for character classification functions (isalpha, isdigit, etc.)
#include <iostream>
#include <istream>
#include <memory>   // C++ library for std::shared_ptr (used for pushback token)
#include <optional> // C++ library for std::optional (used for pushback character and token)
#include <string>
#include <unordered_map> // C++ library for unordered maps (analogous to Python dictionaries) much faster than std::map
#include <unordered_set> // C++ library for unordered sets (necessary for command line overwriting of variables)
#include <variant>       // C++17 library for type-safe tagged union replacement (used for TokenValue)

#include "cameras.hpp"
#include "colors.hpp"
#include "geometry.hpp"
#include "materials.hpp"
#include "random.hpp"
#include "renderers.hpp"
#include "shapes.hpp"

// ------------------------------------------------------------------------------------------------------------
// --------GLOBAL FUNCTIONS, CONSTANTS, FORWARD DECLARATIONS------------------
// ----------------------------------------------------------------------------------------

const std::string SYMBOLS = "(){},[]:;=<>"; // declare our symbols // NOTE adjust as needed
enum class KeywordEnum;                     // forward declare our keywords (see section below)

//----------------------------------------------------------------------------------------------------
//------------------- KEYWORDS and related HELPERS -------------------------
//----------------------------------------------------------------------------------------------------

/// @brief Enum class representing the keywords used in the scene files
enum class KeywordEnum {
  NONE = 0, // default fallback
  NEW,
  MATERIAL,
  PLANE,
  SPHERE,
  DIFFUSE,
  SPECULAR,
  UNIFORM,
  CHECKERED,
  IMAGE,
  IDENTITY,
  TRANSLATION,
  ROTATION_X,
  ROTATION_Y,
  ROTATION_Z,
  SCALING,
  CAMERA,
  ORTHOGONAL,
  PERSPECTIVE,
  FLOAT,
  POINT_LIGHT
};

/// @brief map of keywords to their enum values (analogue of Python dictionaries)
const std::unordered_map<std::string, KeywordEnum> KEYWORDS = {{"new", KeywordEnum::NEW},
                                                               {"material", KeywordEnum::MATERIAL},
                                                               {"plane", KeywordEnum::PLANE},
                                                               {"sphere", KeywordEnum::SPHERE},
                                                               {"diffuse", KeywordEnum::DIFFUSE},
                                                               {"specular", KeywordEnum::SPECULAR},
                                                               {"uniform", KeywordEnum::UNIFORM},
                                                               {"checkered", KeywordEnum::CHECKERED},
                                                               {"image", KeywordEnum::IMAGE},
                                                               {"identity", KeywordEnum::IDENTITY},
                                                               {"translation", KeywordEnum::TRANSLATION},
                                                               {"rotation_x", KeywordEnum::ROTATION_X},
                                                               {"rotation_y", KeywordEnum::ROTATION_Y},
                                                               {"rotation_z", KeywordEnum::ROTATION_Z},
                                                               {"scaling", KeywordEnum::SCALING},
                                                               {"camera", KeywordEnum::CAMERA},
                                                               {"orthogonal", KeywordEnum::ORTHOGONAL},
                                                               {"perspective", KeywordEnum::PERSPECTIVE},
                                                               {"float", KeywordEnum::FLOAT},
                                                               {"point_light", KeywordEnum::POINT_LIGHT}};

/// @brief convert a keyword enum to its string representation (for debugging and printing)
std::string to_string(KeywordEnum kw) {
  switch (kw) {
  case KeywordEnum::NEW:
    return "new";
  case KeywordEnum::MATERIAL:
    return "material";
  case KeywordEnum::PLANE:
    return "plane";
  case KeywordEnum::SPHERE:
    return "sphere";
  case KeywordEnum::DIFFUSE:
    return "diffuse";
  case KeywordEnum::SPECULAR:
    return "specular";
  case KeywordEnum::UNIFORM:
    return "uniform";
  case KeywordEnum::CHECKERED:
    return "checkered";
  case KeywordEnum::IMAGE:
    return "image";
  case KeywordEnum::IDENTITY:
    return "identity";
  case KeywordEnum::TRANSLATION:
    return "translation";
  case KeywordEnum::ROTATION_X:
    return "rotation_x";
  case KeywordEnum::ROTATION_Y:
    return "rotation_y";
  case KeywordEnum::ROTATION_Z:
    return "rotation_z";
  case KeywordEnum::SCALING:
    return "scaling";
  case KeywordEnum::CAMERA:
    return "camera";
  case KeywordEnum::ORTHOGONAL:
    return "orthogonal";
  case KeywordEnum::PERSPECTIVE:
    return "perspective";
  case KeywordEnum::FLOAT:
    return "float";
  case KeywordEnum::POINT_LIGHT:
    return "point_light";
  default:
    return "unknown";
  }
}

//----------------------------------------------------------------------------------------------------
//------------------- TOKEN CLASS (using std::variant instead of union) and AUXILIARY SUBCLASSES -------------------------
//----------------------------------------------------------------------------------------------------

//------------SOURCE LOCATION: contains file name, line number and column number of the token----

struct SourceLocation {
  //------- Properties --------
  std::string file; // File name (or empty string if not applicable e.g. source code was provided as a memory stream)
  int line;         // Line number (starting from 1)
  int column;       // Column number (starting from 1)

  //----------- Constructors -----------
  /// Default constructor initializes to empty file name, line one and column one
  SourceLocation(const std::string &file = "", int line = 1, int column = 1) : file(file), line(line), column(column) {}

  //----------- Methods -----------
  ///@brief convert source location to string (for debugging)
  std::string to_string() const {
    return "File: " + file + ", Line: " + std::to_string(line) + ", Column: " + std::to_string(column);
  }
};

//------------ TOKEN TYPE (used for dispatching at runtime)---------------

enum class TokenType {
  // these are the 6 types of token implemented in Pytracer
  STOP_TOKEN,     // A token signalling the end of a file
  KEYWORD,        // A token containing a keyword
  SYMBOL,         // A token containing a symbol
  IDENTIFIER,     // A token containing an identifier (i.e. a variable name)
  LITERAL_STRING, // A token containing a literal string
  LITERAL_NUMBER  // A token containing a literal number (i.e. a float)
};

// ------------ TOKEN VALUE: variant for possible token values ---------------
using TokenValue = std::variant<std::monostate, KeywordEnum, char, std::string, float>;

//------ TOKEN CLASS: product of `SourceLocation', `TokenType` and `TokenValue` (tagged union pattern in C++) ------
class Token {
public:
  //------- Properties --------
  SourceLocation source_location; // The source location
  TokenType type;                 // The "tag"
  TokenValue value;               // The type-safe tagged union

  //----------- Constructors -----------
  Token(const SourceLocation &loc, TokenType t) : source_location(loc), type(t), value(std::monostate{}) {
    switch (type) {
    case TokenType::STOP_TOKEN:
      // No value needed for STOP_TOKEN
      break;
    case TokenType::KEYWORD:
      value = KeywordEnum::NONE;
      break;
    case TokenType::SYMBOL:
      value = '\0';
      break;
    case TokenType::IDENTIFIER:
      value = std::string("");
      break;
    case TokenType::LITERAL_STRING:
      value = std::string("");
      break;
    case TokenType::LITERAL_NUMBER:
      value = 0.f;
      break;
    }
  }

  //----------- Methods -----------

  ///@brief assign a stop token (signals EndOfFile)
  void assign_stop_token() {
    type = TokenType::STOP_TOKEN;
    value = std::monostate{}; // No value needed for STOP_TOKEN
  }

  ///@brief assign a keyword token
  void assign_keyword(KeywordEnum kw) {
    type = TokenType::KEYWORD;
    value = kw;
  }

  ///@brief assign a single character symbol token
  void assign_symbol(char c) {
    type = TokenType::SYMBOL;
    value = c;
  }

  ///@brief assign an identifier token (e.g. variable name)
  void assign_identifier(const std::string &name) {
    type = TokenType::IDENTIFIER;
    value = name;
  }

  ///@brief assign a string token value
  void assign_string(const std::string &s) {
    type = TokenType::LITERAL_STRING;
    value = s;
  }

  ///@brief assign a numeric token value
  void assign_number(float val) {
    type = TokenType::LITERAL_NUMBER;
    value = val;
  }

  ///@brief print token information
  void print() const {
    std::cout << "Token Type: " + type_to_string();
    switch (type) {
    case TokenType::STOP_TOKEN:
      break;
    case TokenType::KEYWORD:
      std::cout << ", Value: " << to_string(std::get<KeywordEnum>(value))
                << " (KeywordEnum: " << static_cast<int>(std::get<KeywordEnum>(value)) << ")";
      break;
    case TokenType::SYMBOL:
      std::cout << ", Value: " << std::get<char>(value);
      break;
    case TokenType::IDENTIFIER:
      std::cout << ", Value: " << std::get<std::string>(value);
      break;
    case TokenType::LITERAL_STRING:
      std::cout << ", Value: " << std::get<std::string>(value);
      break;
    case TokenType::LITERAL_NUMBER:
      std::cout << ", Value: " << std::get<float>(value);
      break;
    }
    std::cout << ", Source Location: " << source_location.to_string() << std::endl;
  }

  ///@brief get the token value as a string
  std::string type_to_string() const {
    switch (type) {
    case TokenType::STOP_TOKEN:
      return "STOP_TOKEN";
    case TokenType::KEYWORD:
      return "KEYWORD";
    case TokenType::SYMBOL:
      return "SYMBOL";
    case TokenType::IDENTIFIER:
      return "IDENTIFIER";
    case TokenType::LITERAL_STRING:
      return "LITERAL_STRING";
    case TokenType::LITERAL_NUMBER:
      return "LITERAL_NUMBER";
    }
  }
};

//----------------------------------------------------------------------------------------------------
//------------------- ERROR CLASS FOR GRAMMAR/ LEXER / PARSER ERRORS -------------------------
//----------------------------------------------------------------------------------------------------

/// @brief An error found by the lexer/parser while reading a scene file
///
/// The fields of this class are:
/// - `location`: the source location where the error was discovered
/// - `message`: a user-friendly error message
class GrammarError : public std::exception {
public:
  //----------- Properties -----------
  SourceLocation location;  // Location in the source file
  std::string message;      // Human-readable error message (explanation)
  std::string full_message; // Cached full message (location and explanation) for what()

  //----------- Constructors -----------
  GrammarError(const SourceLocation &loc, const std::string &msg) : location(loc), message(msg) {
    full_message = "GrammarError at " + location.to_string() + ": " + message;
  }

  //----------- Methods -----------
  ///@brief Retrieve the error message as a C-style string (for use with std::exception)
  const char *what() const noexcept override { return full_message.c_str(); }
};

// ------------------------------------------------------------------------------------------------------------
// -----------INPUT STREAM CLASS: High-level wrapper around std::istream for scene file parsing-------------
// ------------------------------------------------------------------------------------------------------------

class InputStream {
public:
  //----------- Properties -----------
  std::istream &stream;             // underlying input stream
  SourceLocation location;          // current location in the file (filename, line, column)
  std::optional<char> saved_char;   // Character "pushback" buffer (std::optional since possibly empty)
  SourceLocation saved_location;    // SourceLocation corresponding to the saved_char; not an std::optional: it has a very
                                    // different role from that of saved_char
  int tabulations;                  // Number of spaces a tab '\t' is worth (usually 4 or 8 spaces, default set to 8)
  std::optional<Token> saved_token; // Token "pushback" buffer (nullptr if unused)

  //----------- Constructor -----------
  /// @brief deafult constructor for InputStream (does not take ownership of the stream)
  InputStream(std::istream &stream, const std::string &file_name = "", int tabulations = 8)
      : stream(stream), location(file_name), // Start at line 1, column 1
        saved_char(std::nullopt), saved_location(file_name), tabulations(tabulations), saved_token(std::nullopt) {}

  //------------------------------Methods------------------------------------

  //----------------------Helper methods for main function read_token() below ----------------------

  // --- UPDATE POSITION AFTER READING A CHARACTER --------------------------------------------------------------

  /// @brief Update the SourceLocation after reading character ch
  void _update_pos(char ch) {
    if (ch == 0) {
      // Do nothing if you reach end of the stream (read_char() returns '\0' in this case)
      return;
    } else if (ch == '\n') { // new line: increment line number and reset column
      location.line += 1;
      location.column = 1;
    } else if (ch == '\t') { // tabulation: increment column by number of spaces a tab is worth
      location.column += tabulations;
    } else { // any other character: just increment column
      location.column += 1;
    }
  }

  // --- READ A SINGLE CHARACTER FROM THE STREAM (handles pushback/unreading) ---------------------------------------------

  /// @brief Read a single character from the input stream, handling pushback/unreading of characters
  char read_char() {
    char ch;

    if (saved_char.has_value()) {
      ch = saved_char.value();
      saved_char = std::nullopt;
    } else {
      ch = static_cast<char>(stream.get());
      if (!stream) {
        ch = 0; // Assign 0, i. e. '\0' if you reach end of stream (hence this is the last character to be read)
      }
    }

    saved_location = location;
    _update_pos(ch); // Update the source location based on the character read
    return ch;
  }

  // --- UNREAD (PUSH BACK) A CHARACTER INTO THE STREAM ---------------------------------------------------------

  /// @brief Push back a single character into the input stream (for lookahead)
  void unread_char(char ch) {
    assert(!saved_char.has_value()); // Only one char of pushback at a time is supported, this should never happen
    saved_char = ch;
    location = saved_location; // Saved location should always have a value here. If for some reason it hasn't, an exception
                               // should be raised
  }

  // --- SKIP WHITESPACES AND COMMENTS (we start comments with # ... until end of line) -------------------------

  /// @brief Skip over whitespace characters and comments (starting with '#') in the input stream
  void _skip_whitespaces_and_comments() {
    char ch = read_char();
    while (_is_whitespace(ch) || ch == '#') {
      if (ch == '#') { // It's a comment: Skip until end of line or EOF
        while (true) {
          char next = read_char();
          if (next == '\n' || next == '\r' || next == 0) // if we reach end of line or end of file break
            break;
        }
      }
      ch = read_char(); // read the first non-whitespace, non-comment character
      if (ch == 0) {
        return; // we got to the End of file, just return
      }
    }
    // Put back the first non-whitespace, non-comment char
    unread_char(ch);
  }

  // ----- CHECK FOR WHITESPACE (further helper function)
  // ---------------------------------------------------------------------------

  /// @brief Check if a character is a whitespace character (space, tab, newline, carriage return)
  static bool _is_whitespace(char ch) {
    // Accepts ' ', '\t', '\n', '\r'
    return ch == ' ' || ch == '\t' || ch == '\n' || ch == '\r';
  }

  // --- PARSE A STRING TOKEN (between double quotes) -----------------------------------------------------------
  // QUESTION should we support also single quotes? (e.g. 'string' instead of "string", Tomasi said we could)

  /// @brief Parse a string  from the input stream, expected to be enclosed in double quotes
  Token parse_string_token(const SourceLocation &token_location) {
    std::string token_str;
    while (true) {
      char ch = read_char();

      if (ch == '"') { // You got to the ethe nd of string
        break;
      }
      if (ch == 0) { // End of file before closing quote
        throw GrammarError(token_location, "unterminated string");
      }
      token_str += ch; // Append character to the string
    }

    // create the token with the parsed string and the appropriate constructor/methods
    Token token(token_location, TokenType::LITERAL_STRING);
    token.assign_string(token_str);
    return token;
  }

  // --- PARSE A FLOATING POINT NUMBER --------------------------------------------------------------------------

  /// @brief Parse a floating-point number from the input stream
  Token parse_float_token(char first_char, const SourceLocation &token_location) {
    std::string token_str(1, first_char);

    // read stream characters until we reach a non-digit character
    while (true) {
      char ch = read_char();
      if (!std::isdigit(ch) && ch != '.' && ch != 'e' && ch != 'E') { // Allow digits, '.', 'e', 'E' for scientific notation
        unread_char(ch);
        break;
      }
      token_str += ch; // Append character to the number string and keep looping
    }

    std::size_t processed = 0; // number of characters of the string used to form the float
    float value;
    try {
      value = std::stof(token_str, &processed);
    } catch (...) {
      // If string to float conversion fails, throw a GrammarError specific for floating-point numbers
      throw GrammarError(token_location, "'" + token_str + "' is an invalid floating-point number");
    }
    if (processed != token_str.size()) {
      // Not all characters were consumed: malformed float (e.g. "12.3.4" or "12.4ab")
      throw GrammarError(token_location, "'" + token_str + "' is an invalid floating-point number");
    }

    // Create a token with the parsed number and the appropriate constructor/methods
    Token token(token_location, TokenType::LITERAL_NUMBER);
    token.assign_number(value);
    return token;
  }

  // --- PARSE A KEYWORD OR IDENTIFIER --------------------------------------------------------------------------

  /// @brief Parse a keyword or identifier token from the input stream
  Token parse_keyword_or_identifier_token(char first_char, const SourceLocation &token_location) {
    std::string token_str(1, first_char);

    // Read characters until we reach a non-alphanumeric character
    while (true) {
      char ch = read_char();

      if (!std::isalnum(static_cast<unsigned char>(ch)) && ch != '_') { // Accept alphanumeric and '_' for snake_case identifiers
        // use std::isalnum built-in function for alphanumeric check
        unread_char(ch);
        break;
      }
      token_str += ch; // Append character to the alphanumeric string and keep looping
    }

    // Check if it is a keyword
    auto kw_it = KEYWORDS.find(token_str);
    if (kw_it != KEYWORDS.end()) { // if it is a keyword, create a token accordingly
      Token token(token_location, TokenType::KEYWORD);
      token.assign_keyword(kw_it->second); // kw_it->second is the KeywordEnum value
      return token;
    } else { // If it is not a keyword, it must be an identifier
      Token token(token_location, TokenType::IDENTIFIER);
      token.assign_identifier(token_str);
      return token;
    }
  }

  //--------------------- Main methods: read_token() and unread_token() -----------------------------

  // ----------- READ A TOKEN FROM THE STREAM ----------------------------------------------

  /// @brief read a token from the input stream, skipping whitespace and comments
  /// @return token read from the stream, or a STOP_TOKEN if end of file is reached
  Token read_token() {
    if (saved_token.has_value()) { // Use saved token if available
      Token result = *saved_token; // Dereference the shared pointer to get the actual Token
      saved_token = std::nullopt;
      return result;
    }

    _skip_whitespaces_and_comments(); // get rid of whitespace and comments, then start reading the next token

    // Save current location for token start
    // (do it BEFORE reading the character: we want error location to be at the start of the token)
    SourceLocation token_location = location;

    char ch = read_char(); // read the first character

    if (ch == 0) { // You got to the end of file: create and return a STOP_TOKEN
      Token token(token_location, TokenType::STOP_TOKEN);
      return token;
    }

    // Handle single-character symbols or otherwise start parsing other token types
    if (SYMBOLS.find(ch) != std::string::npos) {      // std::string::npos means ch was not found in SYMBOLS string
      Token token(token_location, TokenType::SYMBOL); // Create a symbol token
      token.assign_symbol(ch);
      return token;
    } else if (ch == '"') {
      // If it starts with a double quote, parse a string token
      return parse_string_token(token_location);
    } else if (std::isdigit(ch) || ch == '+' || ch == '-' || ch == '.') {
      // If it starts with a digit or a sign, parse a float token
      return parse_float_token(ch, token_location);
    } else if (std::isalpha(static_cast<unsigned char>(ch)) || ch == '_') {
      // If it starts with an alphabetic character or '_', parse a keyword or identifier token
      return parse_keyword_or_identifier_token(ch, token_location);
    } else {
      // If it is an invalid character (all valid cases are ruled out already), throw a GrammarError
      throw GrammarError(token_location, std::string("invalid character: '") + ch + "'");
    }
  }

  // --- UNREAD (PUSH BACK) A TOKEN -----------------------------------------------------------------------------

  /// @brief Push back a token into the input stream (for lookahead)
  void unread_token(const Token &token) {
    assert(!saved_token.has_value()); // Only one token of lookahead is supported (LL(1) grammar), so this should never happen
    saved_token = std::make_optional<Token>(token);
  }
};

// ------------------------------------------------------------------------------------------------------------
// ----------------------------------- SCENE DATA STRUCTURE & PARSING METHODS ---------------------------------
// ------------------------------------------------------------------------------------------------------------

// NOTE I am implementing the parse functions as methods of the scene class, but I am not sure it is the best option
//  in the other case these methods should access the FloatVariables and overriddenVariables in scene class

class Scene {
public:
  // ---- properties ----
  std::unordered_map<std::string, std::shared_ptr<Material>> materials; // map of material names to Material objects
  std::shared_ptr<World> world;                                         // world object top render
  std::shared_ptr<Camera> camera = nullptr;                             // camera used for firing rays
  std::unordered_map<std::string, float> float_variables;               // float identifiers table
  std::unordered_set<std::string> overwritten_variables; // set of float identifiers that can be overwritten from command line

  // -------- constructors --------
  Scene() : world(std::make_shared<World>()) {}

  // -------- methods --------

  // -------- parsing helpers: EXPECT_* --------

  /// @brief Read a token and check that it matches the symbol expected from our grammar.
  void expect_symbol(InputStream &input_stream, char symbol) {
    Token token = input_stream.read_token();
    if (token.type != TokenType::SYMBOL || std::get<char>(token.value) != symbol) {
      throw GrammarError(token.source_location,
                         "got '" + std::string(1, std::get<char>(token.value)) + "' instead of '" + symbol + "'");
    }
  }

  /// @brief Read a token and check it is one of the keywords your grammar allow in that position. Return the keyword.
  KeywordEnum expect_keywords(InputStream &input_stream, const std::vector<KeywordEnum> &keywords) {
    // second argument is a {...} list of keywords from KeywordEnum class
    Token token = input_stream.read_token();
    if (token.type != TokenType::KEYWORD) {
      throw GrammarError(token.source_location, "expected KEYWORD instead of '" + token.type_to_string() + "'");
    }
    KeywordEnum kw = std::get<KeywordEnum>(token.value);
    for (const auto &x : keywords) { // check if the keyword is one of the expected ones
      if (kw == x)
        return kw;
    }
    throw GrammarError(token.source_location, "unexpected KEYWORD");
  }

  /// @brief Read a token and check that it is either a literal number or a float variable defined in scene
  float expect_number(InputStream &input_stream) {
    Token token = input_stream.read_token();
    if (token.type == TokenType::LITERAL_NUMBER) {
      return std::get<float>(token.value);
    } else if (token.type == TokenType::IDENTIFIER) {
      const std::string &variable_name = std::get<std::string>(token.value);
      auto map_it = float_variables.find(variable_name); // Look for the map entry with the variable name
      if (map_it == float_variables.end()) {             // If not found, throw an error
        throw GrammarError(token.source_location, "unknown variable \"" + variable_name + "\"");
      }
      return map_it->second; // Otherwise return the value of the variable stored in the `dictionary'
    } else {
      throw GrammarError(token.source_location,
                         "expected LITERAL_NUMBER or IDENTIFIER instead of \"" + token.type_to_string() + "\"");
    }
  }

  /// @brief Read a token and check that it is a literal string
  std::string expect_string(InputStream &input_stream) {
    Token token = input_stream.read_token();
    if (token.type != TokenType::LITERAL_STRING) {
      throw GrammarError(token.source_location, "expected LITERAL_STRING instead of \"" + token.type_to_string() + "\"");
    }
    return std::get<std::string>(token.value);
  }

  /// @brief Read a token and check that it is an identifier
  std::string expect_identifier(InputStream &input_stream) {
    Token token = input_stream.read_token();
    if (token.type != TokenType::IDENTIFIER) {
      throw GrammarError(token.source_location, "expected IDENTIFIER instead of \"" + token.type_to_string() + "\"");
    }
    return std::get<std::string>(token.value);
  }

  //-----------------PARSER METHODS-----------------

  ///@brief parse a vector from the input stream (expected format in our grammar: [x, y, z])
  Vec parse_vector(InputStream &input_stream) {
    expect_symbol(input_stream, '[');
    float x = expect_number(input_stream);
    expect_symbol(input_stream, ',');
    float y = expect_number(input_stream);
    expect_symbol(input_stream, ',');
    float z = expect_number(input_stream);
    expect_symbol(input_stream, ']');
    return Vec(x, y, z);
  }

  /// @brief parse a color from the input stream (expected format in our grammar: <r, g, b>)
  Color parse_color(InputStream &input_stream) {
    expect_symbol(input_stream, '<');
    float red = expect_number(input_stream);
    expect_symbol(input_stream, ',');
    float green = expect_number(input_stream);
    expect_symbol(input_stream, ',');
    float blue = expect_number(input_stream);
    expect_symbol(input_stream, '>');
    return Color(red, green, blue);
  }

  ///@brief parse a pigment from the input stream according to the expected format
  std::shared_ptr<Pigment> parse_pigment(InputStream &input_file) {
    std::shared_ptr<Pigment> result;

    // Make sure the pigment name is one of those expected (and currently implemented)
    KeywordEnum pigment_keyword = expect_keywords(input_file, {KeywordEnum::UNIFORM, KeywordEnum::CHECKERED, KeywordEnum::IMAGE});

    expect_symbol(input_file, '(');

    // Parse the expected structure depending on the type of the pigment
    switch (pigment_keyword) {
    case KeywordEnum::UNIFORM: {
      Color color = parse_color(input_file);
      result = std::make_shared<UniformPigment>(color);
      break;
    }
    case KeywordEnum::CHECKERED: {
      Color color1 = parse_color(input_file);
      expect_symbol(input_file, ',');
      Color color2 = parse_color(input_file);
      expect_symbol(input_file, ',');
      int n_intervals = static_cast<int>(expect_number(input_file));
      result = std::make_shared<CheckeredPigment>(color1, color2, n_intervals);
      break;
    }
    case KeywordEnum::IMAGE: {
      std::string file_name = expect_string(input_file);
      std::ifstream image_file(
          file_name, std::ios::binary); // ios::binary is to open the file in binary mode (for non text files, like images)
      if (!image_file) {
        throw GrammarError(input_file.location, "could not open image file: " + file_name);
      }
      auto image = std::make_shared<HdrImage>(image_file);
      result = std::make_shared<ImagePigment>(*image);
      break;
    }
    default:
      throw GrammarError(input_file.location, "unknown pigment type");
    }

    expect_symbol(input_file, ')');
    return result;
  }
  // TODO 1) throw different exception if !file, 2) does it work for images?, 3) check that number is indeed an integer, 4) even
  // the default case of the switch should not throw a GrammarError to be fair (same problem in parse brdf and parse
  // transformation)

  /// @brief parse a BRDF from the input stream according to the expected format
  std::shared_ptr<BRDF> parse_brdf(InputStream &input_stream) {

    // Make sure the BRDF type is one of those expected (and currently implemented)
    KeywordEnum brdf_keyword = expect_keywords(input_stream, {KeywordEnum::DIFFUSE, KeywordEnum::SPECULAR});
    expect_symbol(input_stream, '(');
    std::shared_ptr<Pigment> pigment = parse_pigment(input_stream);
    expect_symbol(input_stream, ')');

    // Depending on the type of BRDF, create the appropriate object
    switch (brdf_keyword) {
    case KeywordEnum::DIFFUSE:
      return std::make_shared<DiffusiveBRDF>(pigment);
    case KeywordEnum::SPECULAR:
      return std::make_shared<SpecularBRDF>(pigment);
    default:
      throw GrammarError(input_stream.location, "unknown BRDF type");
    }
  }

  /// @brief parse a Material from the input stream according to the expected format
  std::shared_ptr<Material> parse_material(InputStream &input_stream) {
    expect_symbol(input_stream, '(');
    auto brdf = parse_brdf(input_stream);
    expect_symbol(input_stream, ',');
    auto emitted_radiance = parse_pigment(input_stream);
    expect_symbol(input_stream, ')');

    return std::make_shared<Material>(brdf, emitted_radiance);
  }

  /// @brief parse a Transformation from the input stream: lookahead of one token required
  Transformation parse_transformation(InputStream &input_stream) {
    Transformation result{};

    while (true) {
      KeywordEnum transformation_keyword =
          expect_keywords(input_stream, {KeywordEnum::IDENTITY, KeywordEnum::TRANSLATION, KeywordEnum::ROTATION_X,
                                         KeywordEnum::ROTATION_Y, KeywordEnum::ROTATION_Z, KeywordEnum::SCALING});
      expect_symbol(input_stream, '(');
      switch (transformation_keyword) {
      case KeywordEnum::IDENTITY: {
      }
      case KeywordEnum::TRANSLATION: {
        expect_symbol(input_stream, '(');
        result = result * translation(parse_vector(input_stream));
        expect_symbol(input_stream, ')');
        break;
      }
      case KeywordEnum::ROTATION_X: {
        expect_symbol(input_stream, '(');
        result = result * rotation_x(expect_number(input_stream));
        expect_symbol(input_stream, ')');
        break;
      }
      case KeywordEnum::ROTATION_Y: {
        expect_symbol(input_stream, '(');
        result = result * rotation_y(expect_number(input_stream));
        expect_symbol(input_stream, ')');
        break;
      }
      case KeywordEnum::ROTATION_Z: {
        expect_symbol(input_stream, '(');
        result = result * rotation_z(expect_number(input_stream));
        expect_symbol(input_stream, ')');
        break;
      }
      case KeywordEnum::SCALING: {
        expect_symbol(input_stream, '(');
        Vec scaling_vec = parse_vector(input_stream);
        result = result * scaling({scaling_vec.x, scaling_vec.y, scaling_vec.z});
        expect_symbol(input_stream, ')');
        break;
      }
      default:
        throw GrammarError(input_stream.location, "unknown transformation type");
      }
      expect_symbol(input_stream, ')');

      Token next_token = input_stream.read_token();
      if (next_token.type != TokenType::SYMBOL || std::get<char>(next_token.value) != '*') {
        input_stream.unread_token(next_token);
        break;
      }
    }

    return result;
  }

  /// @brief parse the description of a Sphere from the input stream
  std::shared_ptr<Sphere> parse_sphere(InputStream &input_stream) {
    // Parse transformation
    expect_symbol(input_stream, '(');
    Transformation sphere_transformation = parse_transformation(input_stream);
    expect_symbol(input_stream, ',');

    // Parse material identifier
    SourceLocation source_location =
        input_stream.location; // Save location of the material identifier token in case an exception needs to be raised
    std::string material_identifier = expect_identifier(input_stream);
    auto materials_it = materials.find(material_identifier); // Look for the material in the material map
    if (materials_it == materials.end()) {                   // If not found, throw an error
      throw GrammarError(source_location, "unknown material \"" + material_identifier + "\"");
    }

    expect_symbol(input_stream, ')');
    return std::make_shared<Sphere>(sphere_transformation, materials_it->second);
  }

  /// @brief parse the description of a Plane from the input stream
  std::shared_ptr<Sphere> parse_plane(InputStream &input_stream) {
    // Parse transformation
    expect_symbol(input_stream, '(');
    Transformation plane_transformation = parse_transformation(input_stream);
    expect_symbol(input_stream, ',');

    // Parse material identifier
    SourceLocation source_location =
        input_stream.location; // Save location of the material identifier token in case an exception needs to be raised
    std::string material_identifier = expect_identifier(input_stream);
    auto materials_it = materials.find(material_identifier); // Look for the material in the material map
    if (materials_it == materials.end()) {                   // If not found, throw an error
      throw GrammarError(source_location, "unknown material \"" + material_identifier + "\"");
    }

    expect_symbol(input_stream, ')');
    return std::make_shared<Sphere>(plane_transformation, materials_it->second);
  }

  /// @brief parse the description of a Camera from the input stream
<<<<<<< HEAD
  std::shared_ptr<Camera> parse_camera(InputStream &input_stream) {
=======
  std::unique_ptr<Camera> parse_camera(InputStream &input_stream) {
>>>>>>> 93d3a5ac
    expect_symbol(input_stream, '(');

    // Parse Camera type
    KeywordEnum camera_type = expect_keywords(input_stream, {KeywordEnum::PERSPECTIVE, KeywordEnum::ORTHOGONAL});

    // Parse Transformation
    expect_symbol(input_stream, ',');
    Transformation transformation = parse_transformation(input_stream);

    // Parse aspect ratio
    expect_symbol(input_stream, ',');
    float asp_ratio = expect_number(input_stream);

    // Parse screen-observer distance (only in case of a PerspectiveCamera)
    float distance;
    if (camera_type == KeywordEnum::PERSPECTIVE) {
      expect_symbol(input_stream, ',');
      distance = expect_number(input_stream);
    }

    expect_symbol(input_stream, ')');
    if (camera_type == KeywordEnum::PERSPECTIVE) {
      return std::make_shared<PerspectiveCamera>(distance, asp_ratio, transformation);
    } else { // Only other case: KeywordEnum::ORTHOGONAL
      return std::make_shared<OrthogonalCamera>(asp_ratio, transformation);
    }
  }

  /// @brief parse the description of a PointLightSource from the input stream
  std::shared_ptr<PointLightSource> parse_point_light(InputStream &input_stream) {
<<<<<<< HEAD
=======
    // TODO perhaps you want to allow the user to provide arguments in a different order and to omit emission_radius
>>>>>>> 93d3a5ac
    expect_symbol(input_stream, '(');

    // Parse position
    Vec position = parse_vector(input_stream);

    // Parse emitted radiance
    expect_symbol(input_stream, ',');
    Color emitted_radiance = parse_color(input_stream);

    // Parse emission radius
    expect_symbol(input_stream, ',');
    float emission_radius = expect_number(input_stream);

    return std::make_shared<PointLightSource>(position.to_point(), emitted_radiance, emission_radius);
  }
<<<<<<< HEAD
  // TODO perhaps you want to allow the user to provide arguments in a different order and to omit emission_radius

  void parse_scene(InputStream &input_stream) {
    while (true) {
      Token new_token = input_stream.read_token();
      if (new_token.type == TokenType::STOP_TOKEN) {
        break;
      } else {
        input_stream.unread_token(new_token);
      }

      SourceLocation source_location = input_stream.location;
      KeywordEnum keyword = expect_keywords(input_stream, {KeywordEnum::FLOAT, KeywordEnum::MATERIAL, KeywordEnum::SPHERE,
                                                           KeywordEnum::PLANE, KeywordEnum::CAMERA, KeywordEnum::POINT_LIGHT});
      switch (keyword) {
      case KeywordEnum::FLOAT: {
        std::string float_name = expect_identifier(input_stream);
        // See if a variable with the same name has already been defined
        auto map_it = float_variables.find(float_name);
        if (map_it != float_variables.end()) {
          // If so, see if it is a variable for which overwriting is allowed
          auto set_it = overwritten_variables.find(float_name);
          if (set_it == overwritten_variables.end()) {
            throw GrammarError(source_location,
                               "float variable \"" + float_name + "\" already declared and overwriting not allowed");
          }
        } else {
          // If the variable can be defined or overwritten add map entry
          expect_symbol(input_stream, '(');
          float_variables[float_name] = expect_number(input_stream);
          expect_symbol(input_stream, ')');
        }
        break;
      }
      case KeywordEnum::MATERIAL: {
        std::string material_name = expect_identifier(input_stream);
        // See if a variable with the same name has already been defined, throw in this case
        auto map_it = materials.find(material_name);
        if (map_it != materials.end()) {
          throw GrammarError(source_location, "float variable \"" + material_name + "\" already declared");
        }
        // Parse material definition and add map entry
        materials[material_name] = parse_material(input_stream);
        break;
      }
      case KeywordEnum::SPHERE: {
        // Add Sphere to World
        world->add_object(parse_sphere(input_stream));
        break;
      }
      case KeywordEnum::PLANE: {
        // Add Plane to World
        world->add_object(parse_plane(input_stream));
        break;
      }
      case KeywordEnum::CAMERA: {
        // Throw if a Camera was already defined
        if (camera) {
          throw GrammarError(source_location, "a camera was already defined");
        }
        // Parse Camera and assign to Scene data member
        camera = parse_camera(input_stream);
        break;
      }
      case KeywordEnum::POINT_LIGHT: {
        // Add Point Light to World
        world->add_light_source(parse_point_light(input_stream));
      }
      default:
        throw GrammarError(source_location, "definition of \"" + to_string(keyword) + "\" not allowed");
      }
    }
=======

  //---------------------------------------------------------------------------------------

  /// @brief parse a scene from a text
  Scene parse_scene(InputStream &input_file, const std::unordered_map<std::string, float> &variables) {
    Scene scene; // Create an empty Scene object

    // 1. Initialize all float variables and keep track of which were set externally (e.g., via command line)

    scene.float_variables = variables; // Copy user-supplied variables (may be used as constants in the scene)
    for (const auto &pair : variables) {
      // Each variable supplied is considered 'overwritten' externally and can't be changed by the scene file
      scene.overwritten_variables.insert(pair.first); // pair.first is the variable name, pair.second is the value
    }

    scene.world = std::make_shared<World>(); // Create an empty world to hold objects and lights

    // 3. Start the main parsing loop: read all top-level objects in the scene file
    while (true) {
      // Read the next token (keyword, symbol, etc.)
      Token token = input_file.read_token();

      // If we reach end-of-file (STOP_TOKEN), parsing is done
      if (token.type == TokenType::STOP_TOKEN) {
        break;
      }

      // Top-level items in the scene must start with a keyword (e.g., 'sphere', 'material', 'float', etc.)
      if (token.type != TokenType::KEYWORD) {
        throw GrammarError(token.source_location, "expected a keyword instead of '" + token.type_to_string() + "'");
      }

      // Determine such a top level keyword
      KeywordEnum keyword = std::get<KeywordEnum>(token.value);

      // 4. Handle the different possible top-level objects in a scene file
      switch (keyword) {

      // Handle variable definition
      case KeywordEnum::FLOAT: {
        std::string variable_name = scene.expect_identifier(input_file); // get variable name
        SourceLocation variable_loc = input_file.location;               // track where for error reporting

        // according to our grammar, the variable definition must be in the form: float variable_name(value)
        scene.expect_symbol(input_file, '(');                   // must be '('
        float variable_value = scene.expect_number(input_file); // parse value (can be literal or another variable)
        scene.expect_symbol(input_file, ')');                   // must be ')'

        // .count(x) on unordered_map or unordered_set checks if x is present
        if (scene.float_variables.count(variable_name) && !scene.overwritten_variables.count(variable_name)) {
          throw GrammarError(variable_loc, "variable «" + variable_name + "» cannot be redefined");
        }

        // If the variable is not already defined or is allowed to be overwritten, set it
        if (!scene.overwritten_variables.count(variable_name)) {

          scene.float_variables[variable_name] = variable_value; // unordered_map [] operator inserts or updates an entry
        }
        break;
      }

      // Handle sphere objects
      case KeywordEnum::SPHERE: {
        scene.world->add_object(scene.parse_sphere(input_file));
        break;
      }

      // Handle plane objects
      case KeywordEnum::PLANE: {
        scene.world->add_object(scene.parse_plane(input_file));
        break;
      }

      //  Handle camera
      case KeywordEnum::CAMERA: {
        // Only one camera is allowed
        if (scene.camera) {
          throw GrammarError(token.source_location, "You cannot define more than one camera");
        }
        // Parse the camera and set it
        scene.camera = scene.parse_camera(input_file);
        break;
      }

      //  Handle materials
      case KeywordEnum::MATERIAL: {
        std::string name = scene.expect_identifier(input_file);
        // Parse the material and add it to the materials map
        auto material = scene.parse_material(input_file);
        scene.materials[name] = material; // unordered_map's [] creates or updates the entry
        break;
      }

      // Handle point lights
      case KeywordEnum::POINT_LIGHT: {
        // Syntax: point_light(...)
        // Parse and add the point light to the world
        auto point_light = scene.parse_point_light(input_file);
        scene.world->add_light_source(point_light);
        break;
      }

      // ----------- Any other keyword is an error -------------
      default:
        // Error: unknown or misplaced keyword
        throw GrammarError(token.source_location, "Unexpected token " + to_string(keyword));
      }
    }

    // 5. Return the fully constructed scene
    return scene;
>>>>>>> 93d3a5ac
  }
};<|MERGE_RESOLUTION|>--- conflicted
+++ resolved
@@ -848,11 +848,7 @@
   }
 
   /// @brief parse the description of a Camera from the input stream
-<<<<<<< HEAD
   std::shared_ptr<Camera> parse_camera(InputStream &input_stream) {
-=======
-  std::unique_ptr<Camera> parse_camera(InputStream &input_stream) {
->>>>>>> 93d3a5ac
     expect_symbol(input_stream, '(');
 
     // Parse Camera type
@@ -883,10 +879,6 @@
 
   /// @brief parse the description of a PointLightSource from the input stream
   std::shared_ptr<PointLightSource> parse_point_light(InputStream &input_stream) {
-<<<<<<< HEAD
-=======
-    // TODO perhaps you want to allow the user to provide arguments in a different order and to omit emission_radius
->>>>>>> 93d3a5ac
     expect_symbol(input_stream, '(');
 
     // Parse position
@@ -902,9 +894,10 @@
 
     return std::make_shared<PointLightSource>(position.to_point(), emitted_radiance, emission_radius);
   }
-<<<<<<< HEAD
   // TODO perhaps you want to allow the user to provide arguments in a different order and to omit emission_radius
 
+  /// @brief Parse a scene from a stream
+  /// @details It is meant to be called after overwrite_from_CL() if you want to overwrite float vars from command line
   void parse_scene(InputStream &input_stream) {
     while (true) {
       Token new_token = input_stream.read_token();
@@ -920,44 +913,45 @@
       switch (keyword) {
       case KeywordEnum::FLOAT: {
         std::string float_name = expect_identifier(input_stream);
-        // See if a variable with the same name has already been defined
-        auto map_it = float_variables.find(float_name);
-        if (map_it != float_variables.end()) {
-          // If so, see if it is a variable for which overwriting is allowed
-          auto set_it = overwritten_variables.find(float_name);
-          if (set_it == overwritten_variables.end()) {
-            throw GrammarError(source_location,
-                               "float variable \"" + float_name + "\" already declared and overwriting not allowed");
-          }
-        } else {
-          // If the variable can be defined or overwritten add map entry
-          expect_symbol(input_stream, '(');
-          float_variables[float_name] = expect_number(input_stream);
-          expect_symbol(input_stream, ')');
+
+        // Throw if a variable with the same name has already been defined but is not among the overwritten ones
+        if (float_variables.count(float_name) && !overwritten_variables.count(float_name)) {
+          throw GrammarError(source_location, "float variable \"" + float_name + "\" already declared and overwriting not allowed");
         }
-        break;
-      }
+        expect_symbol(input_stream, '(');
+        float float_value = expect_number(input_stream);
+        expect_symbol(input_stream, ')');
+
+        // Assign value only if float_name is not among the overwritten variables
+        if (!overwritten_variables.count(float_name)) {
+          float_variables[float_name] = float_value;
+        }
+        break;
+      }
+
       case KeywordEnum::MATERIAL: {
         std::string material_name = expect_identifier(input_stream);
-        // See if a variable with the same name has already been defined, throw in this case
-        auto map_it = materials.find(material_name);
-        if (map_it != materials.end()) {
-          throw GrammarError(source_location, "float variable \"" + material_name + "\" already declared");
+        // Check if a variable with the same name has already been defined, throw exception in case it has
+        if (materials.count(material_name)) {
+          throw GrammarError(source_location, "material variable \"" + material_name + "\" already declared");
         }
         // Parse material definition and add map entry
         materials[material_name] = parse_material(input_stream);
         break;
       }
+
       case KeywordEnum::SPHERE: {
         // Add Sphere to World
         world->add_object(parse_sphere(input_stream));
         break;
       }
+
       case KeywordEnum::PLANE: {
         // Add Plane to World
         world->add_object(parse_plane(input_stream));
         break;
       }
+
       case KeywordEnum::CAMERA: {
         // Throw if a Camera was already defined
         if (camera) {
@@ -967,126 +961,15 @@
         camera = parse_camera(input_stream);
         break;
       }
+
       case KeywordEnum::POINT_LIGHT: {
         // Add Point Light to World
         world->add_light_source(parse_point_light(input_stream));
       }
+
       default:
         throw GrammarError(source_location, "definition of \"" + to_string(keyword) + "\" not allowed");
       }
     }
-=======
-
-  //---------------------------------------------------------------------------------------
-
-  /// @brief parse a scene from a text
-  Scene parse_scene(InputStream &input_file, const std::unordered_map<std::string, float> &variables) {
-    Scene scene; // Create an empty Scene object
-
-    // 1. Initialize all float variables and keep track of which were set externally (e.g., via command line)
-
-    scene.float_variables = variables; // Copy user-supplied variables (may be used as constants in the scene)
-    for (const auto &pair : variables) {
-      // Each variable supplied is considered 'overwritten' externally and can't be changed by the scene file
-      scene.overwritten_variables.insert(pair.first); // pair.first is the variable name, pair.second is the value
-    }
-
-    scene.world = std::make_shared<World>(); // Create an empty world to hold objects and lights
-
-    // 3. Start the main parsing loop: read all top-level objects in the scene file
-    while (true) {
-      // Read the next token (keyword, symbol, etc.)
-      Token token = input_file.read_token();
-
-      // If we reach end-of-file (STOP_TOKEN), parsing is done
-      if (token.type == TokenType::STOP_TOKEN) {
-        break;
-      }
-
-      // Top-level items in the scene must start with a keyword (e.g., 'sphere', 'material', 'float', etc.)
-      if (token.type != TokenType::KEYWORD) {
-        throw GrammarError(token.source_location, "expected a keyword instead of '" + token.type_to_string() + "'");
-      }
-
-      // Determine such a top level keyword
-      KeywordEnum keyword = std::get<KeywordEnum>(token.value);
-
-      // 4. Handle the different possible top-level objects in a scene file
-      switch (keyword) {
-
-      // Handle variable definition
-      case KeywordEnum::FLOAT: {
-        std::string variable_name = scene.expect_identifier(input_file); // get variable name
-        SourceLocation variable_loc = input_file.location;               // track where for error reporting
-
-        // according to our grammar, the variable definition must be in the form: float variable_name(value)
-        scene.expect_symbol(input_file, '(');                   // must be '('
-        float variable_value = scene.expect_number(input_file); // parse value (can be literal or another variable)
-        scene.expect_symbol(input_file, ')');                   // must be ')'
-
-        // .count(x) on unordered_map or unordered_set checks if x is present
-        if (scene.float_variables.count(variable_name) && !scene.overwritten_variables.count(variable_name)) {
-          throw GrammarError(variable_loc, "variable «" + variable_name + "» cannot be redefined");
-        }
-
-        // If the variable is not already defined or is allowed to be overwritten, set it
-        if (!scene.overwritten_variables.count(variable_name)) {
-
-          scene.float_variables[variable_name] = variable_value; // unordered_map [] operator inserts or updates an entry
-        }
-        break;
-      }
-
-      // Handle sphere objects
-      case KeywordEnum::SPHERE: {
-        scene.world->add_object(scene.parse_sphere(input_file));
-        break;
-      }
-
-      // Handle plane objects
-      case KeywordEnum::PLANE: {
-        scene.world->add_object(scene.parse_plane(input_file));
-        break;
-      }
-
-      //  Handle camera
-      case KeywordEnum::CAMERA: {
-        // Only one camera is allowed
-        if (scene.camera) {
-          throw GrammarError(token.source_location, "You cannot define more than one camera");
-        }
-        // Parse the camera and set it
-        scene.camera = scene.parse_camera(input_file);
-        break;
-      }
-
-      //  Handle materials
-      case KeywordEnum::MATERIAL: {
-        std::string name = scene.expect_identifier(input_file);
-        // Parse the material and add it to the materials map
-        auto material = scene.parse_material(input_file);
-        scene.materials[name] = material; // unordered_map's [] creates or updates the entry
-        break;
-      }
-
-      // Handle point lights
-      case KeywordEnum::POINT_LIGHT: {
-        // Syntax: point_light(...)
-        // Parse and add the point light to the world
-        auto point_light = scene.parse_point_light(input_file);
-        scene.world->add_light_source(point_light);
-        break;
-      }
-
-      // ----------- Any other keyword is an error -------------
-      default:
-        // Error: unknown or misplaced keyword
-        throw GrammarError(token.source_location, "Unexpected token " + to_string(keyword));
-      }
-    }
-
-    // 5. Return the fully constructed scene
-    return scene;
->>>>>>> 93d3a5ac
   }
 };