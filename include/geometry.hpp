// ------------------------------------------------------------------------------------------------------------
// ------------------------------------------------------------------------------------------------------------
// LIBRARY FOR GEOMETRIC OPERATIONS ON IMAGES
// ------------------------------------------------------------------------------------------------------------
// ------------------------------------------------------------------------------------------------------------

// ------------------------------------------------------------------------------------------------------------
// INCLUDED LIBRARIES
// ------------------------------------------------------------------------------------------------------------
#pragma once

#include "colors.hpp"
#include <cmath> // Necesary for copysignf function
#include <numbers>

// ------------------------------------------------------------------------------------------------------------
// --------GLOBAL FUNCTIONS, CONSTANTS, FORWARD DECLARATIONS------------------
// ------------------------------------------------------------------------------------------------------------
class Point;
class Normal;
class Vec;
class Vec2d;
class Transformation;
class HomMatrix;

Vec operator+(const Vec &a, const Vec &b);
Vec operator*(const HomMatrix &a, const Transformation &b);
Vec operator*(const HomMatrix &a, const Vec &b);

// ------------------------------------------------------------------------------------------------------------
// ------------------ VECTOR CLASS (2d)
// ------------------------------------------------------------------------------------------------------------

class Vec2d {
public:
  //-------Properties--------
  float u, v;

  //-----------Constructors-----------

  /// Default constructor initializes to (0, 0)
  Vec2d() : u(0), v(0) {}

  /// Constructor with parameters
  Vec2d(float u, float v) : u(u), v(v) {}

  //--------------------Methods----------------------

  /// convert 2D vector to string
  std::string to_string() const {
    std::ostringstream oss;
    oss << "(" << u << ", " << v << ")";
    return oss.str();
  }

  /// print vector to screen
  void print() const { std::cout << to_string() << std::endl; }

  /// check if two 2D vectors are close
  bool is_close(const Vec2d &other, float error_tolerance = DEFAULT_ERROR_TOLERANCE) const {
    return are_close(u, other.u, error_tolerance) && are_close(v, other.v, error_tolerance);
  }
};

// ------------------------------------------------------------------------------------------------------------
// ------------------ VECTOR CLASS (3d)
// ------------------------------------------------------------------------------------------------------------

class Vec {
public:
  //-------Properties--------
  float x, y, z;

  //-----------Constructors-----------

  /// Default constructor initializes to (0, 0, 0)
  Vec() : x(0.f), y(0.f), z(0.f) {}

  /// Constructor accepting cartesian coordinates
  Vec(float x, float y, float z) : x(x), y(y), z(z) {}

  /// Constructor for a normalized Vec accepting polar coordinates
  Vec(float theta, float phi) : x(std::sin(theta) * std::cos(phi)), y(std::sin(theta) * std::sin(phi)), z(std::cos(theta)) {}

  //--------------------Methods----------------------

  /// convert vector to string
  std::string to_string() const {
    std::ostringstream oss;
    oss << "(" << x << ", " << y << ", " << z << ")";
    return oss.str();
  }

  /// print vector to screen
  void print() const { std::cout << to_string() << std::endl; }

  /// check if two vectors are close
  bool is_close(const Vec &other, float error_tolerance = DEFAULT_ERROR_TOLERANCE) const {
    return are_close(x, other.x, error_tolerance) && are_close(y, other.y, error_tolerance) &&
           are_close(z, other.z, error_tolerance);
  }

  /// return negative vector
  Vec operator-() const { return Vec(-x, -y, -z); }

  /// return squared norm of vector
  float squared_norm() const { return x * x + y * y + z * z; }

  /// return norm of vector
  float norm() const { return std::sqrt(squared_norm()); }

  /// normalize the vector
  [[nodiscard]] Vec normalize() const {
    float n = norm();
    if (n == 0) {
      throw std::runtime_error("Cannot normalize a zero vector");
    }
    return Vec(x / n, y / n, z / n);
  }

  /// convert vector to a normal
  Normal to_normal() const;

  /// convert vector to a point
  Point to_point() const;
};

// ------------------------------------------------------------------------------------------------------------
// POINT CLASS
// ------------------------------------------------------------------------------------------------------------

class Point {
public:
  //-------Properties--------

  float x, y, z;

  //-----------Constructors-----------

  /// Default constructor initializes to (0, 0, 0)
  Point() : x(0.f), y(0.f), z(0.f) {}

  /// Constructor with parameters
  Point(float x, float y, float z) : x(x), y(y), z(z) {}

  //------------Methods-----------

  /// convert point to string
  std::string to_string() const {
    std::ostringstream oss;
    oss << "(" << x << ", " << y << ", " << z << ")";
    return oss.str();
  }

  /// print point to screen
  void print() const { std::cout << to_string() << std::endl; }

  /// check if two points are close
  bool is_close(const Point &other, float error_tolerance = DEFAULT_ERROR_TOLERANCE) const {
    return are_close(x, other.x, error_tolerance) && are_close(y, other.y, error_tolerance) &&
           are_close(z, other.z, error_tolerance);
  }

  /// convert point to a vector
  Vec to_vector() const;
};

// ------------------------------------------------------------------------------------------------------------
// -------------NORMAL CLASS ----------------------------
// ------------------------------------------------------------------------------------------------------------

class Normal {
public:
  //-------Properties--------

  float x, y, z;

  //-----------Constructors-----------

  /// Default constructor initializes to (0, 0, 0)
  Normal() : x(0.f), y(0.f), z(0.f) {}

  /// Constructor with parameters
  Normal(float x, float y, float z) : x(x), y(y), z(z) {}

  //------------Methods-----------

  /// convert normal to string
  std::string to_string() const {
    std::ostringstream oss;
    oss << "(" << x << ", " << y << ", " << z << ")";
    return oss.str();
  }

  /// print normal to screen
  void print() const { std::cout << to_string() << std::endl; }

  /// check if two normals are close
  bool is_close(const Normal &other, float error_tolerance = DEFAULT_ERROR_TOLERANCE) const {
    return are_close(x, other.x, error_tolerance) && are_close(y, other.y, error_tolerance) &&
           are_close(z, other.z, error_tolerance);
  }

  /// return negative normal
  Normal operator-() const { return Normal(-x, -y, -z); }

  /// return squared norm of normal
  float squared_norm() const { return x * x + y * y + z * z; }

  /// return norm of normal
  float norm() const { return std::sqrt(squared_norm()); }

  /// normalize the normal
  [[nodiscard]] Normal normalize() const {
    float n = norm();
    if (n == 0) {
      throw std::runtime_error("Cannot normalize a zero normal");
    }
    return Normal(x / n, y / n, z / n);
  }

  /// convert normal to a vector
  Vec to_vector() const;
};

//-------------------------------------------------------------------------------------------------------------
//------------------------------- HOM_MATRIX CLASS----------------------
//-------------------------------------------------------------------------------------------------------------
class HomMatrix {
public:
  //-------Properties--------
  std::array<std::array<float, 3>, 3> linear_part; // linear part (3x3 matrix)
  Vec translation_vec;                             // translation vector (3x1 vector)

  //-----------Constructors-----------

  ///@brief copy constructor
  HomMatrix(const HomMatrix &other) : linear_part(other.linear_part), translation_vec(other.translation_vec) {}

  ///@brief default constructor (initializes to identity)
  HomMatrix() {
    // Fill linear part (identity)
    for (int i = 0; i < 3; ++i)
      for (int j = 0; j < 3; ++j)
        linear_part[i][j] = (i == j ? 1.f : 0.f);

    // Fill translation vector (0)
    translation_vec.x = translation_vec.y = translation_vec.z = 0.f;
  }

  /// @brief constructor accepting linear part and translation vector
  HomMatrix(const std::array<std::array<float, 3>, 3> &linear_part, const Vec &translation_vec)
      : linear_part(linear_part), translation_vec(translation_vec) {}

  /// @brief constructor accepting linear part only
  HomMatrix(const std::array<std::array<float, 3>, 3> &linear_part) : linear_part(linear_part), translation_vec() {}

  /// @brief constructor accepting translation vector only
  HomMatrix(const Vec &translation_vec) : translation_vec(translation_vec) {
    for (int i = 0; i < 3; ++i)
      for (int j = 0; j < 3; ++j)
        linear_part[i][j] = (i == j ? 1.f : 0.f);
  }

  //------------Methods-----------

  ///@brief check if two matrices are close
  bool is_close(const HomMatrix &other, float error_tolerance = DEFAULT_ERROR_TOLERANCE) const {
    // check if the two linear parts are close
    for (int i = 0; i < 3; ++i) {
      for (int j = 0; j < 3; ++j) {
        if (!are_close(linear_part[i][j], other.linear_part[i][j], error_tolerance)) {
          return false;
        }
      }
    }
    // check if the two translation vectors are close
    if (!translation_vec.is_close(other.translation_vec, error_tolerance)) {
      return false;
    }
    return true;
  }
};

//-------------------------------------------------------------------------------------------------------------
//------------------------------- TRANSFORMATION CLASS----------------------
//-------------------------------------------------------------------------------------------------------------
class Transformation {
public:
  //-------Properties--------

  HomMatrix hom_matrix;         // homogeneous transformation matrix
  HomMatrix inverse_hom_matrix; // inverse homogeneous transformation matrix

  //-----------Constructors-----------

  // the following constructors always build the inverse matrix too

  ///@brief default constructor (initializes to identity)
  Transformation() : hom_matrix(), inverse_hom_matrix() {}

  ///@brief constructor with assigned homogeneous matrix and its inverse
  Transformation(HomMatrix hom_matrix, HomMatrix inverse_hom_matrix)
      : hom_matrix(hom_matrix), inverse_hom_matrix(inverse_hom_matrix) {}

  /// @brief constructor with assigned linear_part, inverse_linear_part and translation
  /// @param linear_part linear part as std::array<std::array<float, 3>, 3>
  /// @param inverse_linear_part inverse linear part as std::array<std::array<float, 3>, 3>
  /// @param translation_vec translation vector as Vec
  Transformation(const std::array<std::array<float, 3>, 3> &linear_part,
                 const std::array<std::array<float, 3>, 3> &inverse_linear_part, const Vec &translation_vec,
                 const Vec &inverse_translation_vec)
      : hom_matrix(linear_part, translation_vec), inverse_hom_matrix(inverse_linear_part, inverse_translation_vec) {}

  /// @brief constructor for translations
  /// @param translation_vec translation vector as Vec
  Transformation(const Vec &translation_vec) : hom_matrix(translation_vec), inverse_hom_matrix((-translation_vec)) {}

  /// @brief constructor for rotations
  /// @param rotation_matrix rotation matrix as std::array<std::array<float, 3>,
  /// 3>
  Transformation(const std::array<std::array<float, 3>, 3> &rotation_matrix) {
    hom_matrix = HomMatrix(rotation_matrix);
    inverse_hom_matrix = HomMatrix();
    // Invert the rotation matrix
    for (int i = 0; i < 3; ++i)
      for (int j = 0; j < 3; ++j)
        inverse_hom_matrix.linear_part[i][j] = rotation_matrix[j][i]; // Transpose for rotation matrix
  }

  ///@brief constructor for scalings and reflections (diagonal only)
  /// @param diagonal diagonal of the linear part as std::array<float, 3>
  Transformation(const std::array<float, 3> &diagonal) {
    hom_matrix = HomMatrix();
    inverse_hom_matrix = HomMatrix();
    for (int i = 0; i < 3; ++i) {
      hom_matrix.linear_part[i][i] = diagonal[i];
      inverse_hom_matrix.linear_part[i][i] = 1.0f / diagonal[i];
    }
  }

  //------------Methods-----------

  /// @brief check if hom_matrix and inverse_hom_matrix are indeed inverse
  bool is_consistent() const {
    // Check if product of linear parts of hom_matrix and inverse_hom_matrix is the identity
    for (int i = 0; i < 3; ++i) {
      for (int j = 0; j < 3; ++j) {
        float sum = 0.f;
        for (int k = 0; k < 3; ++k) {
          sum += hom_matrix.linear_part[i][k] * inverse_hom_matrix.linear_part[k][j];
        }
        if (i == j && !are_close(sum, 1.f, DEFAULT_ERROR_TOLERANCE)) {
          return false;
        } else if (i != j && !are_close(sum, 0.f, DEFAULT_ERROR_TOLERANCE)) {
          return false;
        }
      }
    }
    // check if product of translation vectors is the identity
    Vec vec = (hom_matrix * (inverse_hom_matrix.translation_vec)) + hom_matrix.translation_vec;
    if (!are_close(vec.x, 0.f, DEFAULT_ERROR_TOLERANCE) || !are_close(vec.y, 0.f, DEFAULT_ERROR_TOLERANCE) ||
        !are_close(vec.z, 0.f, DEFAULT_ERROR_TOLERANCE)) {
      return false;
    } else {
      return true;
    }
  }

  ///@brief check if transformation is close to another transformation
  bool is_close(const Transformation &other, float error_tolerance = DEFAULT_ERROR_TOLERANCE) const {
    return hom_matrix.is_close(other.hom_matrix, error_tolerance) &&
           inverse_hom_matrix.is_close(other.inverse_hom_matrix, error_tolerance);
  }

  ///@brief return the inverse transofrmation
  Transformation inverse() const { return Transformation(inverse_hom_matrix, hom_matrix); }
};

//-------------------------------------------------------------------------------------------------------------
//--- IMPLEMENTATION OF CONVERSION BETWEEN GEOM OBJECTS-------
//-------------------------------------------------------------------------------------------------------------

/// convert a vector to a point
Point Vec::to_point() const { return Point(x, y, z); }

// convert a vector to a normal
Normal Vec::to_normal() const { return Normal(x, y, z); }

/// convert normal to a vector
Vec Normal::to_vector() const { return Vec(x, y, z); }

/// convert a point to a vector
Vec Point::to_vector() const { return Vec(x, y, z); }

//---------------------------------------------------------------
//--------OPERATIONS with VEC, NORMAL and POINT ----------------------
//---------------------------------------------------------------

/// Generic sum operation `In1 + In2 → Out`
template <typename In1, typename In2, typename Out> Out _sum(const In1 &a, const In2 &b) {
  return Out{a.x + b.x, a.y + b.y, a.z + b.z};
}

/// sum of two vectors, returning a vector
Vec operator+(const Vec &a, const Vec &b) { return _sum<Vec, Vec, Vec>(a, b); }

/// sum of a point and a vector, returning a point
Point operator+(const Point &a, const Vec &b) { return _sum<Point, Vec, Point>(a, b); }

/// Generic difference operation `In1 - In2 → Out`
template <typename In1, typename In2, typename Out> Out _difference(const In1 &a, const In2 &b) {
  return Out{a.x - b.x, a.y - b.y, a.z - b.z};
}

/// difference of two vectors, returning a vector
Vec operator-(const Vec &a, const Vec &b) { return _difference<Vec, Vec, Vec>(a, b); }

/// difference of a point and a vector, returning a point
Point operator-(const Point &a, Vec &b) { return _difference<Point, Vec, Point>(a, b); }

/// difference of a point and a point, returning a vector
Vec operator-(const Point &a, const Point &b) { return _difference<Point, Point, Vec>(a, b); }

/// Generic dot product operation `In1 - In2 → Out`
template <typename In1, typename In2, typename Out> Out _dot_product(const In1 &a, const In2 &b) {
  return Out{a.x * b.x + a.y * b.y + a.z * b.z};
}

/// dot product of two vectors
float operator*(const Vec &a, const Vec &b) { return _dot_product<Vec, Vec, float>(a, b); }

/// dot product of a vector and a normal
float operator*(const Vec &a, const Normal &b) { return _dot_product<Vec, Normal, float>(a, b); }

/// dot product of a normal and a vector
float operator*(const Normal &a, const Vec &b) { return _dot_product<Normal, Vec, float>(a, b); }

/// dot product of two normals
float operator*(const Normal &a, const Normal &b) { return _dot_product<Normal, Normal, float>(a, b); }

/// Generic cross product operation `In1 x In2 → Out`
template <typename In1, typename In2, typename Out> Out _cross_product(const In1 &a, const In2 &b) {
  return Out{a.y * b.z - a.z * b.y, a.z * b.x - a.x * b.z, a.x * b.y - a.y * b.x};
}

/// cross product of two vectors, returning a vector
Vec operator^(const Vec &a, const Vec &b) { return _cross_product<Vec, Vec, Vec>(a, b); }

/// cross product of a vector and a normal, returning a vector
Vec operator^(const Vec &a, const Normal &b) { return _cross_product<Vec, Normal, Vec>(a, b); }

/// cross product of a normal and a vector, returning a vector
Vec operator^(const Normal &a, const Vec &b) { return _cross_product<Normal, Vec, Vec>(a, b); }

/// cross product of two normals, returning a vector
Vec operator^(const Normal &a, const Normal &b) { return _cross_product<Normal, Normal, Vec>(a, b); }

/// Generic right scalar multiplication operation `In * scalar → Out`
template <typename In1, typename In2, typename Out> Out right_scalar_multiplication(const In1 &a, const In2 &b) {
  return Out{a.x * b, a.y * b, a.z * b};
}

/// left scalar multiplication operation `scalar * In→ Out`
template <typename In1, typename In2, typename Out> Out left_scalar_multiplication(const In1 &a, const In2 &b) {
  return Out{a * b.x, a * b.y, a * b.z};
}

/// right scalar multiplication `Vec * scalar → Vec`
Vec operator*(const Vec &a, float b) { return right_scalar_multiplication<Vec, float, Vec>(a, b); }

/// left scalar multiplication `scalar * Vec → Vec`
Vec operator*(float a, const Vec &b) { return left_scalar_multiplication<float, Vec, Vec>(a, b); }

/// right scalar multiplication `Point * scalar → Point`
Point operator*(const Point &a, float b) { return right_scalar_multiplication<Point, float, Point>(a, b); }

/// left scalar multiplication `scalar * Point → Point`
Point operator*(float a, const Point &b) { return left_scalar_multiplication<float, Point, Point>(a, b); }

/// right scalar multiplication of a normal and a float, returning a normal
Normal operator*(const Normal &a, float b) { return right_scalar_multiplication<Normal, float, Normal>(a, b); }

/// left scalar multiplication of a float and a normal, returning a normal
Normal operator*(float a, const Normal &b) { return left_scalar_multiplication<float, Normal, Normal>(a, b); }

//----------------------------------------------------------------------
//-------------OPERATIONS with TRANSFORMATIONS and POINT,VEC,NORMAL--------------------
//----------------------------------------------------------------------

/// @brief product between a HomMatrix and a vector
Vec operator*(const HomMatrix &a, const Vec &b) {
  // NOTE check if implementation is consistent with other operations transformation/hom_matrix * smth
  //  vector transforms with linear part only, translation is not applied
  Vec result;
  result.x = a.linear_part[0][0] * b.x + a.linear_part[0][1] * b.y + a.linear_part[0][2] * b.z;
  result.y = a.linear_part[1][0] * b.x + a.linear_part[1][1] * b.y + a.linear_part[1][2] * b.z;
  result.z = a.linear_part[2][0] * b.x + a.linear_part[2][1] * b.y + a.linear_part[2][2] * b.z;
  return result;
}

/// @brief product between a transformation and a vector
Vec operator*(const Transformation &a, const Vec &b) {
  // OPT compiler should optimize this wrapping, but maybe check with benchmark in the future
  // vector transforms with linear part only, translation is not applied
  return a.hom_matrix * b;
}

/// @brief product between a transformation and a point
Point operator*(const Transformation &a, const Point &b) {
  // OPT compiler should optimize this wrapping, but maybe check with benchmark in the future
  // point transforms with linear part + translation
  return (a * b.to_vector() + a.hom_matrix.translation_vec).to_point();
}

/// @brief product between a transformation and a normal
Normal operator*(const Transformation &a, const Normal &b) {
  // normal transforms with inverse transpose of the linear part
  Normal result;
  result.x = a.inverse_hom_matrix.linear_part[0][0] * b.x + a.inverse_hom_matrix.linear_part[1][0] * b.y +
             a.inverse_hom_matrix.linear_part[2][0] * b.z;
  result.y = a.inverse_hom_matrix.linear_part[0][1] * b.x + a.inverse_hom_matrix.linear_part[1][1] * b.y +
             a.inverse_hom_matrix.linear_part[2][1] * b.z;
  result.z = a.inverse_hom_matrix.linear_part[0][2] * b.x + a.inverse_hom_matrix.linear_part[1][2] * b.y +
             a.inverse_hom_matrix.linear_part[2][2] * b.z;
  // normalize the normal after transformation
  // NOTE normalizing the result after the transformation might slow down code in iterative processes computing normals
  // several times, you might want to normalize just once at the end
  // result.normalize();
  return result;
}

/// @brief product between two transformations
Transformation operator*(const Transformation &a, const Transformation &b) {
  std::array<std::array<float, 3>, 3> linear_part;
  std::array<std::array<float, 3>, 3> inverse_linear_part;
  // define translation vector (A.lin*B.trans+A.trans)
  Vec translation_vec = a.hom_matrix * b.hom_matrix.translation_vec + a.hom_matrix.translation_vec;
  // define inverse translation vector (A^-1*w+v)
  Vec inverse_translation_vec =
      b.inverse_hom_matrix * a.inverse_hom_matrix.translation_vec + b.inverse_hom_matrix.translation_vec;
  // define linear part A.lin*B.lin and inverse linear part (B.lin^-1)(A.lin^-1)
  for (int i = 0; i < 3; ++i) {
    for (int j = 0; j < 3; ++j) {
      linear_part[i][j] = a.hom_matrix.linear_part[i][0] * b.hom_matrix.linear_part[0][j] +
                          a.hom_matrix.linear_part[i][1] * b.hom_matrix.linear_part[1][j] +
                          a.hom_matrix.linear_part[i][2] * b.hom_matrix.linear_part[2][j];
      inverse_linear_part[i][j] = b.inverse_hom_matrix.linear_part[i][0] * a.inverse_hom_matrix.linear_part[0][j] +
                                  b.inverse_hom_matrix.linear_part[i][1] * a.inverse_hom_matrix.linear_part[1][j] +
                                  b.inverse_hom_matrix.linear_part[i][2] * a.inverse_hom_matrix.linear_part[2][j];
    };
  };
  return Transformation(linear_part, inverse_linear_part, translation_vec,
                        inverse_translation_vec); // call constructor (which aslo defines translation vector of inverse)
}

//------------------------------------------------------------------------
//-------- SPECIFIC TRANSFORMATIONS, IMPLEMENTED AS DERIVED CLASSES ------
//-----------------------------------------------------------------------

class rotation_x : public Transformation {
public:
  // Constructor: builds rotation matrix around x-axis (calls Transformation constructor that accepts a rotation matrix)
  ///@param rotation angle (rads)
  rotation_x(const float &theta)
      : Transformation({{{1.f, 0.f, 0.f}, {0.f, std::cos(theta), -std::sin(theta)}, {0.f, std::sin(theta), std::cos(theta)}}}) {}
};

class rotation_y : public Transformation {
public:
  // Constructor: builds rotation matrix around y-axis (calls Transformation constructor that accepts a rotation matrix)
  ///@param rotation angle (rads)
  rotation_y(const float &theta)
      : Transformation({{{std::cos(theta), 0.f, std::sin(theta)}, {0.f, 1.f, 0.f}, {-std::sin(theta), 0.f, std::cos(theta)}}}) {}
};

class rotation_z : public Transformation {
public:
  // Constructor builds rotation matrix around z-axis (calls Transformation constructor that accepts a rotation matrix)
  ///@param rotation angle (rads)
  rotation_z(const float &theta)
      : Transformation({{{std::cos(theta), -std::sin(theta), 0.f}, {std::sin(theta), std::cos(theta), 0.f}, {0.f, 0.f, 1.f}}}) {}
};

class translation : public Transformation {
public:
  // Constructor: calls Transformation constructor that accepts Vec
  ///@param translation Vec
  translation(Vec vec) : Transformation(vec) {}
};

class scaling : public Transformation {
public:
  // Contructor: calls Transformation constructor that accepts the diagonal of the linear part
  ///@param array of length 3 representing diagonal of linear part
  scaling(std::array<float, 3> diagonal) : Transformation(diagonal) {}
};

//-------------------------------------------------------------------------------------------------------------
//------------------------------- FURTHER GLOBAL CONSTANTS ----------------------
//-------------------------------------------------------------------------------------------------------------

const Vec VEC_X = Vec(1.f, 0.f, 0.f);
const Vec VEC_Y = Vec(0.f, 1.f, 0.f);
const Vec VEC_Z = Vec(0.f, 0.f, 1.f);

//-------------------------------------------------------------------------------------------------------------
//------------------------------- ORTHONORMAL BASIS OBJECT ----------------------
//-------------------------------------------------------------------------------------------------------------

///@brief orthonormal basis of 3d vectors
struct ONB {
  // ------- Properties --------
  Vec e1, e2, e3;

  // ------- Constructors --------
  /// @brief Default constructor: same basis as the world's reference frame
  ONB() : e1(VEC_X), e2(VEC_Y), e3(VEC_Z) {};

  /// @brief Constructor from three Vec
  ONB(Vec e1, Vec e2, Vec e3) : e1(e1), e2(e2), e3(e3) {};

  /// @brief Branchless constructor from a Vec (cast into e_3)
  /// @details Assumes the input Vec to be normalized. Based on the algorithm by Duff et al. (2017)
  /// @param vec normalized Vec = e_3
  ONB(Vec vec) : e3(vec) {
<<<<<<< HEAD
    float sign = std::copysignf(1.f, e3.z); // copysignf returns the absolute value of the first argument with the sign of the second one (sign is set negative if e3.z=0)
=======
    float sign =
        std::copysignf(1.f, e3.z); // copysignf returns the absolute value of the first argument with the sign of the second one
>>>>>>> 1163fffa
    const float a = -1.f / (sign + e3.z);
    const float b = e3.x * e3.y * a;

    e1 = Vec(1.f + sign * e3.x * e3.x * a, sign * b, -sign * e3.x);
    e2 = Vec(b, sign + e3.y * e3.y * a, -e3.y);
  }

  // -------------------- Methods ----------------------
  /// @brief Returns true if it's actually a ONB, false otherwise
  bool is_consistent() const {
    if (!are_close(e1 * e2, 0.f) || !are_close(e1 * e3, 0.f) || !are_close(e2 * e3, 0.f)) {
      return false;
    }
    if (!are_close(e1.squared_norm(), 1.f) || !are_close(e2.squared_norm(), 1.f) || !are_close(e1.squared_norm(), 1.f)) {
      return false;
    }
    return true;
  }
<<<<<<< HEAD
=======
};

//-------------------------------------------------------------------------------------------------------------
//------------------------------- DEGREES TO RADIANS CONVERSION ----------------------
//-------------------------------------------------------------------------------------------------------------

float degs_to_rads(const float& angle_degs) {
  return angle_degs * std::numbers::pi / 180.f;
>>>>>>> 1163fffa
};<|MERGE_RESOLUTION|>--- conflicted
+++ resolved
@@ -624,12 +624,7 @@
   /// @details Assumes the input Vec to be normalized. Based on the algorithm by Duff et al. (2017)
   /// @param vec normalized Vec = e_3
   ONB(Vec vec) : e3(vec) {
-<<<<<<< HEAD
     float sign = std::copysignf(1.f, e3.z); // copysignf returns the absolute value of the first argument with the sign of the second one (sign is set negative if e3.z=0)
-=======
-    float sign =
-        std::copysignf(1.f, e3.z); // copysignf returns the absolute value of the first argument with the sign of the second one
->>>>>>> 1163fffa
     const float a = -1.f / (sign + e3.z);
     const float b = e3.x * e3.y * a;
 
@@ -648,8 +643,6 @@
     }
     return true;
   }
-<<<<<<< HEAD
-=======
 };
 
 //-------------------------------------------------------------------------------------------------------------
@@ -658,5 +651,4 @@
 
 float degs_to_rads(const float& angle_degs) {
   return angle_degs * std::numbers::pi / 180.f;
->>>>>>> 1163fffa
 };