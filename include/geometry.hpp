// ------------------------------------------------------------------------------------------------------------
// ------------------------------------------------------------------------------------------------------------
// LIBRARY FOR GEOMETRIC OPERATIONS ON IMAGES
// ------------------------------------------------------------------------------------------------------------
// ------------------------------------------------------------------------------------------------------------

// ------------------------------------------------------------------------------------------------------------
// INCLUDED LIBRARIES
// ------------------------------------------------------------------------------------------------------------
#pragma once

#include "colors.hpp"

// ------------------------------------------------------------------------------------------------------------
// --------GLOBAL FUNCTIONS, CONSTANTS, FORWARD DECLARATIONS------------------
// ------------------------------------------------------------------------------------------------------------
class Point;
class Normal;
class Vec;
class Transformation;
class HomMatrix;

Vec operator+(const Vec &a, const Vec &b);
Vec operator*(const HomMatrix &a, const Transformation &b);
Vec operator*(const HomMatrix &a, const Vec &b);

// ------------------------------------------------------------------------------------------------------------
// VECTOR CLASS
// ------------------------------------------------------------------------------------------------------------

class Vec {
public:
  //-------Properties--------
  float x, y, z;

  //-----------Constructors-----------

  /// Default constructor initializes to (0, 0, 0)
  Vec() : x(0), y(0), z(0) {}

  /// Constructor with parameters
  Vec(float x, float y, float z) : x(x), y(y), z(z) {}

  //--------------------Methods----------------------

  /// convert vector to string
  std::string to_string() const {
    std::ostringstream oss;
    oss << "(" << x << ", " << y << ", " << z << ")";
    return oss.str();
  }

  /// print vector to screen
  void print() const { std::cout << to_string() << std::endl; }

  /// check if two vectors are close
  bool is_close(const Vec &other, float error_tolerance = DEFAULT_ERROR_TOLERANCE) const {
    return are_close(x, other.x, error_tolerance) && are_close(y, other.y, error_tolerance) &&
           are_close(z, other.z, error_tolerance);
  }

  /// return negative vector
  Vec operator-() const { return Vec(-x, -y, -z); }

  /// return squared norm of vector
  float squared_norm() const { return x * x + y * y + z * z; }

  /// return norm of vector
  float norm() const { return std::sqrt(squared_norm()); }

  /// normalize the vector
  void normalize() {
    float n = norm();
    if (n == 0) {
      throw std::runtime_error("Cannot normalize a zero vector");
    }
    x = x / n;
    y = y / n;
    z = z / n;
  }

  /// convert vector to a normal
  Normal to_normal() const;

  /// convert vector to a point
  Point to_point() const;
};

// ------------------------------------------------------------------------------------------------------------
// POINT CLASS
// ------------------------------------------------------------------------------------------------------------

class Point {
public:
  //-------Properties--------

  float x, y, z;

  //-----------Constructors-----------

  /// Default constructor initializes to (0, 0, 0)
  Point() : x(0), y(0), z(0) {}

  /// Constructor with parameters
  Point(float x, float y, float z) : x(x), y(y), z(z) {}

  //------------Methods-----------

  /// convert point to string
  std::string to_string() const {
    std::ostringstream oss;
    oss << "(" << x << ", " << y << ", " << z << ")";
    return oss.str();
  }

  /// print point to screen
  void print() const { std::cout << to_string() << std::endl; }

  /// check if two points are close
  bool is_close(const Point &other, float error_tolerance = DEFAULT_ERROR_TOLERANCE) const {
    return are_close(x, other.x, error_tolerance) && are_close(y, other.y, error_tolerance) &&
           are_close(z, other.z, error_tolerance);
  }

  /// convert point to a vector
  Vec to_vector() const;
};

// ------------------------------------------------------------------------------------------------------------
// -------------NORMAL CLASS ----------------------------
// ------------------------------------------------------------------------------------------------------------

class Normal {
public:
  //-------Properties--------

  float x, y, z;

  //-----------Constructors-----------

  /// Default constructor initializes to (0, 0, 0)
  Normal() : x(0), y(0), z(0) {}

  /// Constructor with parameters
  Normal(float x, float y, float z) : x(x), y(y), z(z) {}

  //------------Methods-----------

  /// convert normal to string
  std::string to_string() const {
    std::ostringstream oss;
    oss << "(" << x << ", " << y << ", " << z << ")";
    return oss.str();
  }

  /// print normal to screen
  void print() const { std::cout << to_string() << std::endl; }

  /// check if two normals are close
  bool is_close(const Normal &other, float error_tolerance = DEFAULT_ERROR_TOLERANCE) const {
    return are_close(x, other.x, error_tolerance) && are_close(y, other.y, error_tolerance) &&
           are_close(z, other.z, error_tolerance);
  }

  /// return negative normal
  Normal operator-() const { return Normal(-x, -y, -z); }

  /// return squared norm of normal
  float squared_norm() const { return x * x + y * y + z * z; }

  /// return norm of normal
  float norm() const { return std::sqrt(squared_norm()); }

  /// normalize the normal
  void normalize() {
    float n = norm();
    if (n == 0) {
      throw std::runtime_error("Cannot normalize a zero normal");
    }
    x= x / n;
    y= y / n;
    z= z / n;
  }

  /// convert normal to a vector
  Vec to_vector() const;
};

//-------------------------------------------------------------------------------------------------------------
//------------------------------- HOM_MATRIX CLASS----------------------
//-------------------------------------------------------------------------------------------------------------
class HomMatrix {
public:
  //-------Properties--------
  std::array<std::array<float, 3>, 3> linear_part; // linear part (3x3 matrix)
  Vec translation_vec;                             // translation vector (3x1 vector)

  //-----------Constructors-----------

  ///@brief copy constructor
  HomMatrix(const HomMatrix& other) : linear_part(other.linear_part), translation_vec(other.translation_vec) {}

  ///@brief default constructor (initializes to identity)
  HomMatrix() {
    // Fill linear part (identity)
    for (int i = 0; i < 3; ++i)
      for (int j = 0; j < 3; ++j)
        linear_part[i][j] = (i == j ? 1.0f : 0.0f);

    // Fill translation vector (0)
    translation_vec.x = translation_vec.y = translation_vec.z = 0.0f;
  }

  /// @brief constructor accepting linear part and translation vector
  HomMatrix(const std::array<std::array<float, 3>, 3> &linear_part, const Vec &translation_vec)
      : linear_part(linear_part), translation_vec(translation_vec) {}

  /// @brief constructor accepting linear part only
  HomMatrix(const std::array<std::array<float, 3>, 3> &linear_part) : linear_part(linear_part), translation_vec() {}

  /// @brief constructor accepting translation vector only
  HomMatrix(const Vec &translation_vec) : translation_vec(translation_vec) {
    for (int i = 0; i < 3; ++i)
      for (int j = 0; j < 3; ++j)
        linear_part[i][j] = (i == j ? 1.0f : 0.0f);
  }

  //------------Methods-----------

  ///@brief check if two matrices are close
  bool is_close(const HomMatrix &other, float error_tolerance = DEFAULT_ERROR_TOLERANCE) const {
    // check if the two linear parts are close
    for (int i = 0; i < 3; ++i) {
      for (int j = 0; j < 3; ++j) {
        if (!are_close(linear_part[i][j], other.linear_part[i][j], error_tolerance)) {
          return false;
        }
      }
    }
    // check if the two translation vectors are close
    if (!translation_vec.is_close(other.translation_vec, error_tolerance)) {
      return false;
    }
    return true;
  }
};

//-------------------------------------------------------------------------------------------------------------
//------------------------------- TRANSFORMATION CLASS----------------------
//-------------------------------------------------------------------------------------------------------------
class Transformation {
public:
  //-------Properties--------

  HomMatrix hom_matrix;         // homogeneous transformation matrix
  HomMatrix inverse_hom_matrix; // inverse homogeneous transformation matrix

  //-----------Constructors-----------

  // the following constructors always build the inverse matrix too

  ///@brief default constructor (initializes to identity)
  Transformation() : hom_matrix(), inverse_hom_matrix() {}

  ///@brief constructor with assigned homogeneous matrix and its inverse
  Transformation(HomMatrix hom_matrix, HomMatrix inverse_hom_matrix) : hom_matrix(hom_matrix), inverse_hom_matrix(inverse_hom_matrix) {}

  /// @brief constructor with assigned linear_part, inverse_linear_part and translation
  /// @param linear_part linear part as std::array<std::array<float, 3>, 3>
  /// @param inverse_linear_part inverse linear part as std::array<std::array<float, 3>, 3>
  /// @param translation_vec translation vector as Vec
  Transformation(const std::array<std::array<float, 3>, 3> &linear_part,
                 const std::array<std::array<float, 3>, 3> &inverse_linear_part, const Vec &translation_vec,
                 const Vec &inverse_translation_vec) : hom_matrix(linear_part, translation_vec), inverse_hom_matrix(inverse_linear_part, inverse_translation_vec) {}



  /// @brief constructor for translations
  /// @param translation_vec translation vector as Vec
  Transformation(const Vec &translation_vec) : hom_matrix(translation_vec), inverse_hom_matrix((-translation_vec)) {}

  /// @brief constructor for rotations
  /// @param rotation_matrix rotation matrix as std::array<std::array<float, 3>,
  /// 3>
  Transformation(const std::array<std::array<float, 3>, 3> &rotation_matrix) {
    hom_matrix = HomMatrix(rotation_matrix);
    inverse_hom_matrix = HomMatrix();
    // Invert the rotation matrix
    for (int i = 0; i < 3; ++i)
      for (int j = 0; j < 3; ++j)
        inverse_hom_matrix.linear_part[i][j] = rotation_matrix[j][i]; // Transpose for rotation matrix
  }

  ///@brief constructor for scalings and reflections (diagonal only)
  /// @param diagonal diagonal of the linear part as std::array<float, 3>
  Transformation(const std::array<float, 3> &diagonal) {
    hom_matrix = HomMatrix();
    inverse_hom_matrix = HomMatrix();
    for (int i = 0; i < 3; ++i) {
      hom_matrix.linear_part[i][i] = diagonal[i];
      inverse_hom_matrix.linear_part[i][i] = 1.0f / diagonal[i];
    }
  }

  //------------Methods-----------

  /// @brief check if hom_matrix and inverse_hom_matrix are indeed inverse
  bool is_consistent() const {
    // Check if product of linear parts of hom_matrix and inverse_hom_matrix is the identity
    for (int i = 0; i < 3; ++i) {
      for (int j = 0; j < 3; ++j) {
        float sum = 0.0f;
        for (int k = 0; k < 3; ++k) {
          sum += hom_matrix.linear_part[i][k] * inverse_hom_matrix.linear_part[k][j];
        }
        if (i == j && !are_close(sum, 1.0f, DEFAULT_ERROR_TOLERANCE)) {
          return false;
        } else if (i != j && !are_close(sum, 0.0f, DEFAULT_ERROR_TOLERANCE)) {
          return false;
        }
      }
    }
    // check if product of translation vectors is the identity
    Vec vec = (hom_matrix * (inverse_hom_matrix.translation_vec)) + hom_matrix.translation_vec;
    if (!are_close(vec.x, 0.0f, DEFAULT_ERROR_TOLERANCE) || !are_close(vec.y, 0.0f, DEFAULT_ERROR_TOLERANCE) ||
        !are_close(vec.z, 0.0f, DEFAULT_ERROR_TOLERANCE)) {
      return false;
    } else {
      return true;
    }
  }

  ///@brief check if transformation is close to another transformation
  bool is_close(const Transformation &other, float error_tolerance = DEFAULT_ERROR_TOLERANCE) const {
    return hom_matrix.is_close(other.hom_matrix, error_tolerance) &&
           inverse_hom_matrix.is_close(other.inverse_hom_matrix, error_tolerance);
  }

  ///@brief return the inverse transofrmation
  Transformation inverse() {
  return Transformation(inverse_hom_matrix, hom_matrix);
  }
};

//-------------------------------------------------------------------------------------------------------------
//--- IMPLEMENTATION OF CONVERSION BETWEEN GEOM OBJECTS-------
//-------------------------------------------------------------------------------------------------------------

/// convert a vector to a point
Point Vec::to_point() const { return Point(x, y, z); }

// convert a vector to a normal
Normal Vec::to_normal() const { return Normal(x, y, z); }

/// convert normal to a vector
Vec Normal::to_vector() const { return Vec(x, y, z); }

/// convert a point to a vector
Vec Point::to_vector() const { return Vec(x, y, z); }

//---------------------------------------------------------------
//--------OPERATIONS with VEC, NORMAL and POINT ----------------------
//---------------------------------------------------------------

/// Generic sum operation `In1 + In2 → Out`
template <typename In1, typename In2, typename Out> Out _sum(const In1 &a, const In2 &b) {
  return Out{a.x + b.x, a.y + b.y, a.z + b.z};
}

/// sum of two vectors, returning a vector
Vec operator+(const Vec &a, const Vec &b) { return _sum<Vec, Vec, Vec>(a, b); }

/// sum of a point and a vector, returning a point
Point operator+(const Point &a, const Vec &b) { return _sum<Point, Vec, Point>(a, b); }

/// Generic difference operation `In1 - In2 → Out`
template <typename In1, typename In2, typename Out> Out _difference(const In1 &a, const In2 &b) {
  return Out{a.x - b.x, a.y - b.y, a.z - b.z};
}

/// difference of two vectors, returning a vector
Vec operator-(const Vec &a, const Vec &b) { return _difference<Vec, Vec, Vec>(a, b); }

/// difference of a point and a vector, returning a point
Point operator-(const Point &a, Vec &b) { return _difference<Point, Vec, Point>(a, b); }

/// difference of a point and a point, returning a vector
Vec operator-(const Point &a, const Point &b) { return _difference<Point, Point, Vec>(a, b); }

/// Generic dot product operation `In1 - In2 → Out`
template <typename In1, typename In2, typename Out> Out _dot_product(const In1 &a, const In2 &b) {
  return Out{a.x * b.x + a.y * b.y + a.z * b.z};
}

/// dot product of two vectors
float operator*(const Vec &a, const Vec &b) { return _dot_product<Vec, Vec, float>(a, b); }

/// dot product of a vector and a normal
float operator*(const Vec &a, const Normal &b) { return _dot_product<Vec, Normal, float>(a, b); }

/// dot product of a normal and a vector
float operator*(const Normal &a, const Vec &b) { return _dot_product<Normal, Vec, float>(a, b); }

/// dot product of two normals
float operator*(const Normal &a, const Normal &b) { return _dot_product<Normal, Normal, float>(a, b); }

/// Generic cross product operation `In1 x In2 → Out`
template <typename In1, typename In2, typename Out> Out _cross_product(const In1 &a, const In2 &b) {
  return Out{a.y * b.z - a.z * b.y, a.z * b.x - a.x * b.z, a.x * b.y - a.y * b.x};
}

/// cross product of two vectors, returning a vector
Vec operator^(const Vec &a, const Vec &b) { return _cross_product<Vec, Vec, Vec>(a, b); }

/// cross product of a vector and a normal, returning a vector
Vec operator^(const Vec &a, const Normal &b) { return _cross_product<Vec, Normal, Vec>(a, b); }

/// cross product of a normal and a vector, returning a vector
Vec operator^(const Normal &a, const Vec &b) { return _cross_product<Normal, Vec, Vec>(a, b); }

/// cross product of two normals, returning a vector
Vec operator^(const Normal &a, const Normal &b) { return _cross_product<Normal, Normal, Vec>(a, b); }

/// Generic right scalar multiplication operation `In * scalar → Out`
template <typename In1, typename In2, typename Out> Out right_scalar_multiplication(const In1 &a, const In2 &b) {
  return Out{a.x * b, a.y * b, a.z * b};
}

/// left scalar multiplication operation `scalar * In→ Out`
template <typename In1, typename In2, typename Out> Out left_scalar_multiplication(const In1 &a, const In2 &b) {
  return Out{a * b.x, a * b.y, a * b.z};
}

/// right scalar multiplication `Vec * scalar → Vec`
Vec operator*(const Vec &a, float b) { return right_scalar_multiplication<Vec, float, Vec>(a, b); }

/// left scalar multiplication `scalar * Vec → Vec`
Vec operator*(float a, const Vec &b) { return left_scalar_multiplication<float, Vec, Vec>(a, b); }

/// right scalar multiplication `Point * scalar → Point`
Point operator*(const Point &a, float b) { return right_scalar_multiplication<Point, float, Point>(a, b); }

/// left scalar multiplication `scalar * Point → Point`
Point operator*(float a, const Point &b) { return left_scalar_multiplication<float, Point, Point>(a, b); }

/// right scalar multiplication of a normal and a float, returning a normal
Normal operator*(const Normal &a, float b) { return right_scalar_multiplication<Normal, float, Normal>(a, b); }

/// left scalar multiplication of a float and a normal, returning a normal
Normal operator*(float a, const Normal &b) { return left_scalar_multiplication<float, Normal, Normal>(a, b); }

//----------------------------------------------------------------------
//-------------OPERATIONS with TRANSFORMATIONS and POINT,VEC,NORMAL--------------------
//----------------------------------------------------------------------

/// @brief product between a HomMatrix and a vector
Vec operator*(const HomMatrix &a, const Vec &b) {
  // NOTE check if implementation is consistent with other operations transformation/hom_matrix * smth
  //  vector transforms with linear part only, translation is not applied
  Vec result;
  result.x = a.linear_part[0][0] * b.x + a.linear_part[0][1] * b.y + a.linear_part[0][2] * b.z;
  result.y = a.linear_part[1][0] * b.x + a.linear_part[1][1] * b.y + a.linear_part[1][2] * b.z;
  result.z = a.linear_part[2][0] * b.x + a.linear_part[2][1] * b.y + a.linear_part[2][2] * b.z;
  return result;
}

/// @brief product between a transformation and a vector
Vec operator*(const Transformation &a, const Vec &b) {
  // OPT compiler should optimize this wrapping, but maybe check with benchmark in the future
  // vector transforms with linear part only, translation is not applied
  return a.hom_matrix * b;
}

/// @brief product between a transformation and a point
Point operator*(const Transformation &a, const Point &b) {
  // OPT compiler should optimize this wrapping, but maybe check with benchmark in the future
  // point transforms with linear part + translation
  return (a * b.to_vector() + a.hom_matrix.translation_vec).to_point();
}

/// @brief product between a transformation and a normal
Normal operator*(const Transformation &a, const Normal &b) {
  // normal transforms with inverse transpose of the linear part
  Normal result;
  result.x = a.inverse_hom_matrix.linear_part[0][0] * b.x + a.inverse_hom_matrix.linear_part[1][0] * b.y +
             a.inverse_hom_matrix.linear_part[2][0] * b.z;
  result.y = a.inverse_hom_matrix.linear_part[0][1] * b.x + a.inverse_hom_matrix.linear_part[1][1] * b.y +
             a.inverse_hom_matrix.linear_part[2][1] * b.z;
  result.z = a.inverse_hom_matrix.linear_part[0][2] * b.x + a.inverse_hom_matrix.linear_part[1][2] * b.y +
             a.inverse_hom_matrix.linear_part[2][2] * b.z;
  // normalize the normal after transformation
  // NOTE (for the future) might slow down code in iterative processes computing normals several times, you might want to normalize just
  // once at the end
  result.normalize();
  return result;
}

/// @brief product between two transformations
Transformation operator*(const Transformation &a, const Transformation &b) {
  std::array<std::array<float, 3>, 3> linear_part;
  std::array<std::array<float, 3>, 3> inverse_linear_part;
  // define translation vector (A.lin*B.trans+A.trans)
  Vec translation_vec = a.hom_matrix * b.hom_matrix.translation_vec + a.hom_matrix.translation_vec;
  // define inverse translation vector (A^-1*w+v)
  Vec inverse_translation_vec =
      b.inverse_hom_matrix * a.inverse_hom_matrix.translation_vec + b.inverse_hom_matrix.translation_vec;
  // define linear part A.lin*B.lin and inverse linear part (B.lin^-1)(A.lin^-1)
  for (int i = 0; i < 3; ++i) {
    for (int j = 0; j < 3; ++j) {
      linear_part[i][j] = a.hom_matrix.linear_part[i][0] * b.hom_matrix.linear_part[0][j] +
                          a.hom_matrix.linear_part[i][1] * b.hom_matrix.linear_part[1][j] +
                          a.hom_matrix.linear_part[i][2] * b.hom_matrix.linear_part[2][j];
      inverse_linear_part[i][j] = b.inverse_hom_matrix.linear_part[i][0] * a.inverse_hom_matrix.linear_part[0][j] +
                                  b.inverse_hom_matrix.linear_part[i][1] * a.inverse_hom_matrix.linear_part[1][j] +
                                  b.inverse_hom_matrix.linear_part[i][2] * a.inverse_hom_matrix.linear_part[2][j];
    };
  };
  return Transformation(linear_part, inverse_linear_part, translation_vec,
                        inverse_translation_vec); // call constructor (which aslo defines translation vector of inverse)
}


<<<<<<< HEAD
=======

>>>>>>> f05c66bc
//------------------------------------------------------------------------
//-------- SPECIFIC TRANSFORMATIONS, IMPLEMENTED AS DERIVED CLASSES ------
//-----------------------------------------------------------------------


class rotation_x : public Transformation {
public:
<<<<<<< HEAD
  // Constructor: builds rotation matrix around x-axis (calls Transformation constructor that accepts a rotation matrix)
  ///@param rotation angle (rads)
=======
  ///Constructor: builds rotation matrix around x-axis (calls Transformation constructor that accepts a rotation matrix)
  ///@param theta angle of rotation (in radians)
>>>>>>> f05c66bc
  rotation_x(const float &theta)
    : Transformation({{
        {1.f, 0.f, 0.f},
        {0.f, std::cos(theta), -std::sin(theta)},
        {0.f, std::sin(theta), std::cos(theta)}
      }}) {}
};

<<<<<<< HEAD
class rotation_y : public Transformation {
public:
  // Constructor: builds rotation matrix around y-axis (calls Transformation constructor that accepts a rotation matrix)
  ///@param rotation angle (rads)
=======
///Constructor: builds rotation matrix around x-axis (calls Transformation constructor that accepts a rotation matrix)
///@param theta angle of rotation (in radians)
class rotation_y : public Transformation {
public:
  // Constructor: builds rotation matrix around y-axis (calls Transformation constructor that accepts a rotation matrix)
>>>>>>> f05c66bc
  rotation_y(const float &theta)
    : Transformation({{
        {std::cos(theta), 0.f, std::sin(theta)},
        {0.f, 1.f, 0.f},
        {-std::sin(theta), 0.f, std::cos(theta)}
      }}) {}
};

<<<<<<< HEAD
class rotation_z : public Transformation {
public:
  // Constructor builds rotation matrix around z-axis (calls Transformation constructor that accepts a rotation matrix)
  ///@param rotation angle (rads)
=======
///Constructor: builds rotation matrix around x-axis (calls Transformation constructor that accepts a rotation matrix)
///@param theta angle of rotation (in radians)
class rotation_z : public Transformation {
public:
  // Constructor: builds rotation matrix around z-axis (calls Transformation constructor that accepts a rotation matrix)
>>>>>>> f05c66bc
  rotation_z(const float &theta)
    : Transformation({{
        {std::cos(theta), -std::sin(theta), 0.f},
        {std::sin(theta), std::cos(theta), 0.f},
        {0.f, 0.f, 1.f}
      }}) {}
};

<<<<<<< HEAD
class translation : public Transformation {
public:
  // Constructor: calls Transformation constructor that accepts Vec
  ///@param translation Vec
  translation(Vec vec) : Transformation(vec) {}
};

class scaling : public Transformation {
public:
  // Contructor: calls Transformation constructor that accepts the diagonal of the linear part
  ///@param array of length 3 representing diagonal of linear part
  scaling(std::array<float, 3> diagonal) : Transformation(diagonal) {}
};

// NOTE why does constexpr not work?
=======

class translation : public Transformation {
public:
  ///Constructor: translation (calls Transformation constructor that accepts a translation vector)
  ///@param vec translation vector
  translation(Vec vec) : Transformation(vec) {}
};


//-------------------------------------------------------------------------------------------------------------
//------------------------------- FURTHER GLOBAL CONSTANTS ----------------------
//-------------------------------------------------------------------------------------------------------------

>>>>>>> f05c66bc
const Vec VEC_X = Vec(1.0, 0.0, 0.0);
const Vec VEC_Y = Vec(0.0, 1.0, 0.0);
const Vec VEC_Z = Vec(0.0, 0.0, 1.0);<|MERGE_RESOLUTION|>--- conflicted
+++ resolved
@@ -271,6 +271,9 @@
   /// @param translation_vec translation vector as Vec
   Transformation(const std::array<std::array<float, 3>, 3> &linear_part,
                  const std::array<std::array<float, 3>, 3> &inverse_linear_part, const Vec &translation_vec,
+                 const Vec &inverse_translation_vec) : hom_matrix(linear_part, translation_vec), inverse_hom_matrix(inverse_linear_part, inverse_translation_vec) {}
+
+
                  const Vec &inverse_translation_vec) : hom_matrix(linear_part, translation_vec), inverse_hom_matrix(inverse_linear_part, inverse_translation_vec) {}
 
 
@@ -520,10 +523,6 @@
 }
 
 
-<<<<<<< HEAD
-=======
-
->>>>>>> f05c66bc
 //------------------------------------------------------------------------
 //-------- SPECIFIC TRANSFORMATIONS, IMPLEMENTED AS DERIVED CLASSES ------
 //-----------------------------------------------------------------------
@@ -531,13 +530,8 @@
 
 class rotation_x : public Transformation {
 public:
-<<<<<<< HEAD
   // Constructor: builds rotation matrix around x-axis (calls Transformation constructor that accepts a rotation matrix)
   ///@param rotation angle (rads)
-=======
-  ///Constructor: builds rotation matrix around x-axis (calls Transformation constructor that accepts a rotation matrix)
-  ///@param theta angle of rotation (in radians)
->>>>>>> f05c66bc
   rotation_x(const float &theta)
     : Transformation({{
         {1.f, 0.f, 0.f},
@@ -546,18 +540,10 @@
       }}) {}
 };
 
-<<<<<<< HEAD
 class rotation_y : public Transformation {
 public:
   // Constructor: builds rotation matrix around y-axis (calls Transformation constructor that accepts a rotation matrix)
   ///@param rotation angle (rads)
-=======
-///Constructor: builds rotation matrix around x-axis (calls Transformation constructor that accepts a rotation matrix)
-///@param theta angle of rotation (in radians)
-class rotation_y : public Transformation {
-public:
-  // Constructor: builds rotation matrix around y-axis (calls Transformation constructor that accepts a rotation matrix)
->>>>>>> f05c66bc
   rotation_y(const float &theta)
     : Transformation({{
         {std::cos(theta), 0.f, std::sin(theta)},
@@ -566,18 +552,10 @@
       }}) {}
 };
 
-<<<<<<< HEAD
 class rotation_z : public Transformation {
 public:
   // Constructor builds rotation matrix around z-axis (calls Transformation constructor that accepts a rotation matrix)
   ///@param rotation angle (rads)
-=======
-///Constructor: builds rotation matrix around x-axis (calls Transformation constructor that accepts a rotation matrix)
-///@param theta angle of rotation (in radians)
-class rotation_z : public Transformation {
-public:
-  // Constructor: builds rotation matrix around z-axis (calls Transformation constructor that accepts a rotation matrix)
->>>>>>> f05c66bc
   rotation_z(const float &theta)
     : Transformation({{
         {std::cos(theta), -std::sin(theta), 0.f},
@@ -586,7 +564,6 @@
       }}) {}
 };
 
-<<<<<<< HEAD
 class translation : public Transformation {
 public:
   // Constructor: calls Transformation constructor that accepts Vec
@@ -602,7 +579,55 @@
 };
 
 // NOTE why does constexpr not work?
-=======
+const Vec VEC_X = Vec(1.0, 0.0, 0.0);
+const Vec VEC_Y = Vec(0.0, 1.0, 0.0);
+const Vec VEC_Z = Vec(0.0, 0.0, 1.0);
+
+
+
+//------------------------------------------------------------------------
+//-------- SPECIFIC TRANSFORMATIONS, IMPLEMENTED AS DERIVED CLASSES ------
+//-----------------------------------------------------------------------
+
+
+class rotation_x : public Transformation {
+public:
+  ///Constructor: builds rotation matrix around x-axis (calls Transformation constructor that accepts a rotation matrix)
+  ///@param theta angle of rotation (in radians)
+  rotation_x(const float &theta)
+    : Transformation({{
+        {1.f, 0.f, 0.f},
+        {0.f, std::cos(theta), -std::sin(theta)},
+        {0.f, std::sin(theta), std::cos(theta)}
+      }}) {}
+};
+
+///Constructor: builds rotation matrix around x-axis (calls Transformation constructor that accepts a rotation matrix)
+///@param theta angle of rotation (in radians)
+class rotation_y : public Transformation {
+public:
+  // Constructor: builds rotation matrix around y-axis (calls Transformation constructor that accepts a rotation matrix)
+  rotation_y(const float &theta)
+    : Transformation({{
+        {std::cos(theta), 0.f, std::sin(theta)},
+        {0.f, 1.f, 0.f},
+        {-std::sin(theta), 0.f, std::cos(theta)}
+      }}) {}
+};
+
+///Constructor: builds rotation matrix around x-axis (calls Transformation constructor that accepts a rotation matrix)
+///@param theta angle of rotation (in radians)
+class rotation_z : public Transformation {
+public:
+  // Constructor: builds rotation matrix around z-axis (calls Transformation constructor that accepts a rotation matrix)
+  rotation_z(const float &theta)
+    : Transformation({{
+        {std::cos(theta), -std::sin(theta), 0.f},
+        {std::sin(theta), std::cos(theta), 0.f},
+        {0.f, 0.f, 1.f}
+      }}) {}
+};
+
 
 class translation : public Transformation {
 public:
@@ -616,7 +641,6 @@
 //------------------------------- FURTHER GLOBAL CONSTANTS ----------------------
 //-------------------------------------------------------------------------------------------------------------
 
->>>>>>> f05c66bc
 const Vec VEC_X = Vec(1.0, 0.0, 0.0);
 const Vec VEC_Y = Vec(0.0, 1.0, 0.0);
 const Vec VEC_Z = Vec(0.0, 0.0, 1.0);