# Minimum CMake version
cmake_minimum_required(VERSION 3.14)

# Define the project
project(raytracer
    VERSION 1.0
    DESCRIPTION "Work in progress"
    LANGUAGES CXX
)

# Use C++23
set(CMAKE_CXX_STANDARD 23)
set(CMAKE_CXX_STANDARD_REQUIRED ON)

# Ensure GTest uses shared C runtime (/MD on windows) to avoid linking errors
set(gtest_force_shared_crt ON CACHE BOOL "" FORCE)

# Enable CMake's testing framework
enable_testing()

# -------------------------------
# Main executable: raytracer
# -------------------------------

add_executable(raytracer
        src/raytracer.cpp
)

<<<<<<< HEAD
# Add flags to avoid deprecated warnings
set_source_files_properties(
        src/raytracer.cpp
        PROPERTIES
        COMPILE_FLAGS "-Wno-deprecated-declarations"
)

=======
>>>>>>> 8cd56ca0
# Include the headers in the "include" directory
target_include_directories(raytracer PUBLIC
        $<BUILD_INTERFACE:${CMAKE_CURRENT_SOURCE_DIR}/include>
        $<INSTALL_INTERFACE:include>
)

# -------------------------------
# Add GoogleTest from external/
# -------------------------------

add_subdirectory(external/googletest)
include(GoogleTest)

# -------------------------------
# Helper function to add gtest-based tests
# -------------------------------

function(add_gtest TEST_NAME TEST_FILE)
    add_executable(${TEST_NAME} ${TEST_FILE})
    target_include_directories(${TEST_NAME} PUBLIC include)
    target_link_libraries(${TEST_NAME} gtest_main)
    gtest_discover_tests(${TEST_NAME})
endfunction()

# -------------------------------
# Register test files
# -------------------------------

add_gtest(colorTest test/colors_Gtest.cpp)
add_gtest(geometryTest test/geometry_Gtest.cpp)
add_gtest(camerasTest test/cameras_Gtest.cpp)
<<<<<<< HEAD
add_gtest(shapesTest test/shapes_Gtest.cpp)
=======

# -------------------------------
# Disable warnings due to deprecated functions in library include/stb_image_write.h
# -------------------------------

foreach(tgt raytracer colorTest geometryTest camerasTest)
    if(MSVC)
        target_compile_options(${tgt} PRIVATE /wd4996)
    else()
        target_compile_options(${tgt} PRIVATE -Wno-deprecated-declarations)
    endif()
endforeach()
>>>>>>> 8cd56ca0
<|MERGE_RESOLUTION|>--- conflicted
+++ resolved
@@ -26,16 +26,6 @@
         src/raytracer.cpp
 )
 
-<<<<<<< HEAD
-# Add flags to avoid deprecated warnings
-set_source_files_properties(
-        src/raytracer.cpp
-        PROPERTIES
-        COMPILE_FLAGS "-Wno-deprecated-declarations"
-)
-
-=======
->>>>>>> 8cd56ca0
 # Include the headers in the "include" directory
 target_include_directories(raytracer PUBLIC
         $<BUILD_INTERFACE:${CMAKE_CURRENT_SOURCE_DIR}/include>
@@ -67,9 +57,7 @@
 add_gtest(colorTest test/colors_Gtest.cpp)
 add_gtest(geometryTest test/geometry_Gtest.cpp)
 add_gtest(camerasTest test/cameras_Gtest.cpp)
-<<<<<<< HEAD
 add_gtest(shapesTest test/shapes_Gtest.cpp)
-=======
 
 # -------------------------------
 # Disable warnings due to deprecated functions in library include/stb_image_write.h
@@ -82,4 +70,3 @@
         target_compile_options(${tgt} PRIVATE -Wno-deprecated-declarations)
     endif()
 endforeach()
->>>>>>> 8cd56ca0
