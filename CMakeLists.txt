--- conflicted
+++ resolved
@@ -26,8 +26,6 @@
         src/raytracer.cpp
 )
 
-<<<<<<< HEAD
-=======
 # Add flags to avoid deprecated warnings
 set_source_files_properties(
         src/raytracer.cpp
@@ -36,7 +34,6 @@
 )
 
 # Include the headers in the "include" directory
->>>>>>> 4eff7eb2
 target_include_directories(raytracer PUBLIC
         $<BUILD_INTERFACE:${CMAKE_CURRENT_SOURCE_DIR}/include>
         $<INSTALL_INTERFACE:include>
@@ -46,54 +43,19 @@
 # Add GoogleTest from external/
 # -------------------------------
 
-<<<<<<< HEAD
 add_subdirectory(external/googletest)
 include(GoogleTest)
-=======
-add_executable(colorTest
-        test/colors_test.cpp
-)
-
-# Make the test target aware of the headers
-target_include_directories(colorTest PUBLIC
-        $<BUILD_INTERFACE:${CMAKE_CURRENT_SOURCE_DIR}/include>
-        $<INSTALL_INTERFACE:include>
-)
-
-# Register the test so you can run it with `ctest`
-add_test(NAME colorTest
-        COMMAND colorTest
-)
->>>>>>> 4eff7eb2
 
 # -------------------------------
 # Helper function to add gtest-based tests
 # -------------------------------
 
-<<<<<<< HEAD
 function(add_gtest TEST_NAME TEST_FILE)
     add_executable(${TEST_NAME} ${TEST_FILE})
     target_include_directories(${TEST_NAME} PUBLIC include)
     target_link_libraries(${TEST_NAME} gtest_main)
     gtest_discover_tests(${TEST_NAME})
 endfunction()
-=======
-# New test for the geometry.hpp file
-add_executable(geometryTest
-        test/geometry_test.cpp
-)
-
-# Make the test target aware of the headers
-target_include_directories(geometryTest PUBLIC
-        $<BUILD_INTERFACE:${CMAKE_CURRENT_SOURCE_DIR}/include>
-        $<INSTALL_INTERFACE:include>
-)
-
-# Register this new test too
-add_test(NAME geometryTest
-        COMMAND geometryTest
-)
->>>>>>> 4eff7eb2
 
 # -------------------------------
 # Register test files
