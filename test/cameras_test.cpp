// ------------------------------------------------------------------------------------------------------------
// ------------------------------------------------------------------------------------------------------------
// TESTS FOR CAMERAS AND RAYTRACING OPERATIONS
// ------------------------------------------------------------------------------------------------------------
// ------------------------------------------------------------------------------------------------------------

// ------------------------------------------------------------------------------------------------------------
// -------------LIBRARIES---------------------------------------------
// ------------------------------------------------------------------------------------------------------------
#include "cameras.hpp"
#include "colors.hpp"
#include "geometry.hpp"

void test_ray() {
  Ray ray1 = Ray(Point(1.0, 2.0, 3.0), Vec(5.0, 4.0, -1.0));
  Ray ray2 = Ray(Point(1.0, 2.0, 3.0), Vec(5.0, 4.0, -1.0));
  Ray ray3 = Ray(Point(5.0, 1.0, 4.0), Vec(3.0, 9.0, 4.0));

  assert(ray1.is_close(ray2));
  assert(!ray1.is_close(ray3));

  Ray ray4 = Ray(Point(1.0, 2.0, 4.0), Vec(4.0, 2.0, 1.0));

  assert(ray4.at(0.0).is_close(ray4.origin));
  assert(ray4.at(1.0).is_close(Point(5.0, 4.0, 5.0)));
  assert(ray4.at(2.0).is_close(Point(9.0, 6.0, 6.0)));
}

void test_ray_transformation() {
  Ray ray = Ray(Point(1.0, 2.0, 3.0), Vec(6.0, 5.0, 4.0));
  Transformation T = translation(Vec(10.0, 11.0, 12.0)) *
                     rotation_x(0.5 * M_PI); // Beware that std::sin accepts the angle measured in rads
  Ray transformed = ray.transform(T);

  assert(transformed.origin.is_close(Point(11.0, 8.0, 14.0)));
  assert(transformed.direction.is_close(Vec(6.0, -4.0, 5.0)));
}

// test firing rays from orthogonal camera
void test_orthogonal_camera() {
  OrthogonalCamera cam1(2.0); // aspect ratio 2, transformation set to identity by default constructor
  Ray ray1 = cam1.fire_ray(0., 0.);
  Ray ray2 = cam1.fire_ray(1., 0.);
  Ray ray3 = cam1.fire_ray(0., 1.);
  Ray ray4 = cam1.fire_ray(1., 1.);

  // verify rays from orthogonal camera are all parallel by checking that cross products of directions vanish
  assert(are_close((ray1.direction ^ ray2.direction).squared_norm(), 0.));
  assert(are_close((ray1.direction ^ ray3.direction).squared_norm(), 0.));
  assert(are_close((ray1.direction ^ ray4.direction).squared_norm(), 0.));

  // verify that rays hitting the corners of the screen have the right coordinates
  //(orthogonal camera is at distance -1 from the screen and ray directions have x-component 1 by default)
  assert(ray1.at(1.).is_close(Point(0., 2., -1.)));
  assert(ray2.at(1.).is_close(Point(0., -2., -1.)));
  assert(ray3.at(1.).is_close(Point(0., 2., 1.)));
  assert(ray4.at(1.).is_close(Point(0., -2., 1.)));
}

// test transformation to orient orthogonal camera according to the observer
void test_orthogonal_camera_transformation() {
  OrthogonalCamera cam2{1., translation(-VEC_Y * 2) * rotation_z(0.5 * M_PI)};
  Ray ray5 = cam2.fire_ray(0.5, 0.5);

  // check ray fired after transformation is at the expected coordinates
  //  (orthogonal camera is at distance -1 from the screen by default)
  assert(ray5.at(1.0).is_close(Point(0., -2., 0.)));
}

void test_perspective_camera() {
  PerspectiveCamera cam1(1.0, 2.0); // distance 1, aspect ratio 2, identity transformation by default
  Ray ray1 = cam1.fire_ray(0., 0.);
  Ray ray2 = cam1.fire_ray(1., 0.);
  Ray ray3 = cam1.fire_ray(0., 1.);
  Ray ray4 = cam1.fire_ray(1., 1.);

  // verify rays from perspective camera all start from the same point (cf. case of orthogonal camera)
  assert(ray1.origin.is_close(ray2.origin));
  assert(ray1.origin.is_close(ray3.origin));
  assert(ray1.origin.is_close(ray4.origin));

  // verify rays hitting the corners of the screen have the right coordinates
  //(perspective camera is at distance -d from screen, but ray directions have x-component equal to d)
  assert(ray1.at(1.).is_close(Point(0., 2., -1.)));
  assert(ray2.at(1.).is_close(Point(0., -2., -1.)));
  assert(ray3.at(1.).is_close(Point(0., 2., 1.)));
  assert(ray4.at(1.).is_close(Point(0., -2., 1.)));
}

// test transformation to orient perspective camera according to the observer
void test_perspective_camera_transformation() {
  PerspectiveCamera cam2{1., 1., translation(-VEC_Y * 2) * rotation_z(0.5 * M_PI)};
  Ray ray5 = cam2.fire_ray(0.5, 0.5);
  PerspectiveCamera cam3{1., 1., translation(-VEC_Z * 3) * rotation_y(0.5 * M_PI)};
  Ray ray6 = cam3.fire_ray(0.5, 0.5);

  // check ray fired after transformation is at the expected coordinates
  //  (perspective camera is at distance -d from the screen, but ray directions have x-component equal to d)
  assert(ray5.at(1.0).is_close(Point(0., -2., 0.)));
  assert(ray6.at(1.0).is_close(Point(0., 0., -3.)));
}

// test methods of ImageTracer class
void test_image_tracer() {
  std::unique_ptr<HdrImage> img = std::make_unique<HdrImage>(4, 2);
  std::unique_ptr<Camera> cam = std::make_unique<PerspectiveCamera>(1., 2.);
  ImageTracer tracer(std::move(img), std::move(cam));
  // ImageTracer tracer(std::make_unique<HdrImage>(4, 2), std::make_unique<PerspectiveCamera>(1., 2.)); // Same as the
  // three lines above

  // choose on purpose to fire the first ray at the pixel (0,0), not at the center (0.5,0.5)
  // but rather well outside the pixel boundaries so as to hit the center of the pixel (2,1)
  Ray ray1 = tracer.fire_ray(0., 0., 2.5, 1.5);

  // fire the second ray at the center of the pixel (2,1)
  Ray ray2 = tracer.fire_ray(2., 1.);
  assert(ray1.is_close(ray2));

  tracer.fire_all_rays([](Ray ray) -> Color { return Color(1., 2., 3.); });

  for (int col = 0; col < tracer.image->width; ++col) {
    for (int row = 0; row < tracer.image->height; ++row) {
      assert(are_close(tracer.image->get_pixel(col, row), Color(1., 2., 3.)));
    }
  }
}

<<<<<<< HEAD
// additional test for image tracer vs HdrImage orientation highlighting a bug in original code (issue #4)
=======
// Added to reproduce and verify fix of issue #4
>>>>>>> 4eff7eb2
void test_image_tracer_coordinate_orientation() {
  std::unique_ptr<HdrImage> img = std::make_unique<HdrImage>(4, 2);
  std::unique_ptr<Camera> cam = std::make_unique<PerspectiveCamera>(1., 2.);
  ImageTracer tracer(std::move(img), std::move(cam));

  // fire a ray against top left corner of the screen
<<<<<<< HEAD
  // you expect this ray to hit the screen at (x=0, y=2, z=1) but using the original code it would hit (x=0, y=2, z=-1)
  // (see BUG tag in cameras.hpp)  since v coordinates increase upwards while HdrImage rows are ordered top to bottom
=======
>>>>>>> 4eff7eb2
  Ray top_left_ray = tracer.fire_ray(0., 0., 0., 0.);
  assert(Point(0., 2., 1.).is_close(top_left_ray.at(1.)));

  // fire a ray against bottom right corner of the screen
<<<<<<< HEAD
  // you expect this ray to hit the screen at (x=0, y=-2, z=-1) but with original code it hits (x=0, y=-3.333, z=3)
  // (see BUG tag in cameras.hpp) since we divided by height/height-1 rather than width/height
  // & since coordinates increase upwards while HdrImage rows are ordered top to bottom
=======
>>>>>>> 4eff7eb2
  Ray bottom_right_ray = tracer.fire_ray(3., 1., 1., 1.);
  assert(Point(0., -2, -1.).is_close(bottom_right_ray.at(1.)));
}

int main() {

  test_ray();

  test_ray_transformation();

  test_orthogonal_camera();

  test_orthogonal_camera_transformation();

  test_perspective_camera();

  test_perspective_camera_transformation();

  test_image_tracer();

  test_image_tracer_coordinate_orientation(); // additional test showing a bug in original code (issue #4)

  std::cout << "All cameras tests passed!" << std::endl;

  return EXIT_SUCCESS;
}<|MERGE_RESOLUTION|>--- conflicted
+++ resolved
@@ -125,32 +125,17 @@
   }
 }
 
-<<<<<<< HEAD
-// additional test for image tracer vs HdrImage orientation highlighting a bug in original code (issue #4)
-=======
 // Added to reproduce and verify fix of issue #4
->>>>>>> 4eff7eb2
 void test_image_tracer_coordinate_orientation() {
   std::unique_ptr<HdrImage> img = std::make_unique<HdrImage>(4, 2);
   std::unique_ptr<Camera> cam = std::make_unique<PerspectiveCamera>(1., 2.);
   ImageTracer tracer(std::move(img), std::move(cam));
 
   // fire a ray against top left corner of the screen
-<<<<<<< HEAD
-  // you expect this ray to hit the screen at (x=0, y=2, z=1) but using the original code it would hit (x=0, y=2, z=-1)
-  // (see BUG tag in cameras.hpp)  since v coordinates increase upwards while HdrImage rows are ordered top to bottom
-=======
->>>>>>> 4eff7eb2
   Ray top_left_ray = tracer.fire_ray(0., 0., 0., 0.);
   assert(Point(0., 2., 1.).is_close(top_left_ray.at(1.)));
 
   // fire a ray against bottom right corner of the screen
-<<<<<<< HEAD
-  // you expect this ray to hit the screen at (x=0, y=-2, z=-1) but with original code it hits (x=0, y=-3.333, z=3)
-  // (see BUG tag in cameras.hpp) since we divided by height/height-1 rather than width/height
-  // & since coordinates increase upwards while HdrImage rows are ordered top to bottom
-=======
->>>>>>> 4eff7eb2
   Ray bottom_right_ray = tracer.fire_ray(3., 1., 1., 1.);
   assert(Point(0., -2, -1.).is_close(bottom_right_ray.at(1.)));
 }
