// ------------------------------------------------------------------------------------------------------------
// ------------------------------------------------------------------------------------------------------------
// TESTS FOR MATERIALS
// ------------------------------------------------------------------------------------------------------------
// ------------------------------------------------------------------------------------------------------------

// ------------------------------------------------------------------------------------------------------------
// -------------LIBRARIES---------------------------------------------
// ------------------------------------------------------------------------------------------------------------
#include "materials.hpp"
#include <gtest/gtest.h>

// ------------------------------------------------------------------------------------------------------------
// -------------TESTS FOR PIGMENTS-------------------------------------------------
// ------------------------------------------------------------------------------------------------------------

// test UniformPigment
TEST(PigmentsTest, test_uniform_pigment) {
  Color color = Color(1.f, 2.f, 3.f);
  UniformPigment pigment = UniformPigment(color);

  EXPECT_TRUE(pigment(Vec2d(0.f, 0.f)).is_close(color));
  EXPECT_TRUE(pigment(Vec2d(0.f, 1.f)).is_close(color));
  EXPECT_TRUE(pigment(Vec2d(1.f, 0.f)).is_close(color));
  EXPECT_TRUE(pigment(Vec2d(1.f, 1.f)).is_close(color));
}

// test CheckeredPigment
TEST(PigmentsTest, test_checkered_pigment) {
  Color color1 = Color(1.f, 2.f, 3.f);
  Color color2 = Color(10.f, 20.f, 30.f);

  CheckeredPigment pigment = CheckeredPigment(color1, color2, 2);

  // With n_intervals == 2, the pattern should be the following:
  //
  //              (0.5, 0)
  //   (0, 0) +------+------+ (1, 0)
  //          |      |      |
  //          | col1 | col2 |
  //          |      |      |
  // (0, 0.5) +------+------+ (1, 0.5)
  //          |      |      |
  //          | col2 | col1 |
  //          |      |      |
  //   (0, 1) +------+------+ (1, 1)
  //              (0.5, 1)

  EXPECT_TRUE(pigment(Vec2d(0.25f, 0.25f)).is_close(color1));
  EXPECT_TRUE(pigment(Vec2d(0.25f, 0.75f)).is_close(color2));
  EXPECT_TRUE(pigment(Vec2d(0.75f, 0.25f)).is_close(color2));
  EXPECT_TRUE(pigment(Vec2d(0.75f, 0.75f)).is_close(color1));
<<<<<<< HEAD
}

// test ImagePigment
TEST(PigmentsTest, test_image_pigment) {
HdrImage image(2, 2);
  image.set_pixel(0, 0, Color(1.f, 2.f, 3.f));
  image.set_pixel(1, 0, Color(2.f, 3.f, 1.f));
  image.set_pixel(0, 1, Color(2.f, 1.f, 3.f));
  image.set_pixel(1, 1, Color(3.f, 2.f, 1.f));
  ImagePigment pigment = ImagePigment(image);
 

  EXPECT_TRUE(pigment(Vec2d(0.f, 0.f)).is_close(Color(1.f, 2.f, 3.f)));
  EXPECT_TRUE(pigment(Vec2d(0.5f, 0.f)).is_close(Color(2.f, 3.f, 1.f)));
  EXPECT_TRUE(pigment(Vec2d(0.f, 0.5f)).is_close(Color(2.f, 1.f, 3.f)));  
  EXPECT_TRUE(pigment(Vec2d(0.5f, 0.5f)).is_close(Color(3.f, 2.f, 1.f)));
}

// ------------------------------------------------------------------------------------------------------------
// -------------TESTS FOR BRDF -------------------------------------------------
// ------------------------------------------------------------------------------------------------------------

// test SpecularBRDF

TEST(BRDFTest, test_specular_brdf_reflection) {
  // Setup: incident direction and surface normal
  Vec in_dir = Vec(0.f, -1.f, -1.f);
  in_dir.normalize();
  Normal normal = Normal(0.f, 0.f, 1.f); 
  Point hit_point = Point(0.f, 0.f, 0.f); // arbitrary intersection point

  // Expected reflected direction
  Vec expected_out = Vec(0.f, -1.f, 1.f);
  expected_out.normalize();

  // Build the BRDF
  auto pigment = std::make_shared<UniformPigment>(Color(0.5f, 0.5f, 0.5f));
  SpecularBRDF brdf(pigment);
  auto pcg = std::make_shared<PCG>();

  // Call scatter_ray
  Ray scattered = brdf.scatter_ray(pcg, in_dir, hit_point, normal, 1);
  Vec out_dir = scattered.direction;
  out_dir.normalize(); // Ensure the direction is normalized
  

  // Test reflected direction
  EXPECT_TRUE(out_dir.is_close(expected_out));

  // Test eval returns correct color
  Color reflected_color = brdf.eval(normal, in_dir, expected_out, Vec2d(0.5f, 0.5f));
  EXPECT_TRUE(reflected_color.is_close(Color(0.5f, 0.5f, 0.5f)));

  // Should return black for incorrect out direction
  Color wrong_color_1 = brdf.eval(normal, in_dir, VEC_X, Vec2d(0.5f, 0.5f));
  EXPECT_TRUE(wrong_color_1.is_close(BLACK));

  // Should return black for ray hitting from the inside (incidence angle>pi/2)
  Color wrong_color_2 = brdf.eval(normal, VEC_X, -VEC_X, Vec2d(0.5f, 0.5f));
  EXPECT_TRUE(wrong_color_2.is_close(BLACK));
=======
>>>>>>> 1163fffa
}<|MERGE_RESOLUTION|>--- conflicted
+++ resolved
@@ -50,7 +50,6 @@
   EXPECT_TRUE(pigment(Vec2d(0.25f, 0.75f)).is_close(color2));
   EXPECT_TRUE(pigment(Vec2d(0.75f, 0.25f)).is_close(color2));
   EXPECT_TRUE(pigment(Vec2d(0.75f, 0.75f)).is_close(color1));
-<<<<<<< HEAD
 }
 
 // test ImagePigment
@@ -78,13 +77,13 @@
 TEST(BRDFTest, test_specular_brdf_reflection) {
   // Setup: incident direction and surface normal
   Vec in_dir = Vec(0.f, -1.f, -1.f);
-  in_dir.normalize();
+  in_dir = in_dir.normalize();
   Normal normal = Normal(0.f, 0.f, 1.f); 
   Point hit_point = Point(0.f, 0.f, 0.f); // arbitrary intersection point
 
   // Expected reflected direction
   Vec expected_out = Vec(0.f, -1.f, 1.f);
-  expected_out.normalize();
+  expected_out = expected_out.normalize();
 
   // Build the BRDF
   auto pigment = std::make_shared<UniformPigment>(Color(0.5f, 0.5f, 0.5f));
@@ -94,7 +93,7 @@
   // Call scatter_ray
   Ray scattered = brdf.scatter_ray(pcg, in_dir, hit_point, normal, 1);
   Vec out_dir = scattered.direction;
-  out_dir.normalize(); // Ensure the direction is normalized
+  out_dir = out_dir.normalize(); // Ensure the direction is normalized
   
 
   // Test reflected direction
@@ -111,6 +110,4 @@
   // Should return black for ray hitting from the inside (incidence angle>pi/2)
   Color wrong_color_2 = brdf.eval(normal, VEC_X, -VEC_X, Vec2d(0.5f, 0.5f));
   EXPECT_TRUE(wrong_color_2.is_close(BLACK));
-=======
->>>>>>> 1163fffa
 }