// ------------------------------------------------------------------------------------------------------------
// ------------------------------------------------------------------------------------------------------------
// TESTS FOR GEOMETRIC OPERATIONS ON IMAGES
// ------------------------------------------------------------------------------------------------------------
// ------------------------------------------------------------------------------------------------------------

// ------------------------------------------------------------------------------------------------------------
// -------------LIBRARIES---------------------------------------------
// ------------------------------------------------------------------------------------------------------------

#include "colors.hpp"
#include "geometry.hpp"
#include <cassert>
#include <cmath>
#include <iostream>


//------------------------------------------------------------------------------------------------------------
//----------------- TESTS FOR VEC, POINT AND NORMAL -----------------
//-------------------------------------------------------------------------------------------------------------

<<<<<<< HEAD
=======

>>>>>>> f05c66bc
void test_vectors() {
  Vec a(1.0f, 2.0f, 3.0f);
  Vec b(4.0f, 6.0f, 8.0f);

  assert(a.is_close(a));
  assert(!a.is_close(b));
}

void test_vector_operations() {
  Vec a(1.0f, 2.0f, 3.0f);
  Vec b(4.0f, 6.0f, 8.0f);

  assert((-a).is_close(Vec(-1.0f, -2.0f, -3.0f)));
  assert((a + b).is_close(Vec(5.0f, 8.0f, 11.0f)));
  assert((b - a).is_close(Vec(3.0f, 4.0f, 5.0f)));
  assert((a * 2.0f).is_close(Vec(2.0f, 4.0f, 6.0f)));

  assert(are_close(a * b, 40.0f));
  assert((a ^ b).is_close(Vec(-2.0f, 4.0f, -2.0f)));
  assert((b ^ a).is_close(Vec(2.0f, -4.0f, 2.0f)));

  assert(are_close(a.squared_norm(), 14.0f));
  assert(are_close(std::pow(a.norm(), 2.0f), 14.0f));
}

void test_points() {
  Point a(1.0f, 2.0f, 3.0f);
  Point b(4.0f, 6.0f, 8.0f);

  assert(a.is_close(a));
  assert(!a.is_close(b));
}

void test_point_operations() {
  Point p1(1.0f, 2.0f, 3.0f);
  Vec v(4.0f, 6.0f, 8.0f);
  Point p2(4.0f, 6.0f, 8.0f);

  assert((p1 * 2.0f).is_close(Point(2.0f, 4.0f, 6.0f)));
  assert((p1 + v).is_close(Point(5.0f, 8.0f, 11.0f)));
  assert((p2 - p1).is_close(Vec(3.0f, 4.0f, 5.0f)));
  assert((p1 - v).is_close(Point(-3.0f, -4.0f, -5.0f)));
}

// wrapper function to call all test on Vec, Point and Normal
void test_all_geometry() {
  test_vectors();
  test_vector_operations();
  test_points();
  test_point_operations();
  std::cout << "All geometry tests on Vec, Point and Normal passed!" << std::endl;
}


// ------------------------------------------------------------------------------------------------------------
// -------------------------TESTS FOR TRANSFORMATIONS-----------------
// ------------------------------------------------------------------------------------------------------------


void test_is_consistent() {
<<<<<<< HEAD
=======
//  std::array<std::array<float, 3>, 3> lin = {{{1., 2., 3.}, {5., 6., 7.}, {9., 9., 8.}}};
//  std::array<std::array<float, 3>, 3> inv_lin = {{{-3.75, 2.75, -1.}, {4.375, -3.875, 2.0}, {0.5, 0.5, -1.0}}};
//  Vec t(4., 8., 7.);
//  Vec inv_t(-1.375, 0.875, -0.5);
>>>>>>> f05c66bc
  std::array<std::array<float, 3>, 3> lin = {{{1., 2., 3.}, {5., 6., 7.}, {9., 9., 8.}}};
  std::array<std::array<float, 3>, 3> inv_lin = {{{-3.75, 2.75, -1.}, {5.75, -4.75, 2.0}, {-2.25, 2.25, -1.0}}};
  Vec t(4., 8., 7.);
  Vec inv_t(0., 1., -2.);

  Transformation T(lin, inv_lin, t, inv_t);
  assert(T.is_consistent());

  // Modify copy and check inconsistency
  Transformation T_bad = T;
  T_bad.hom_matrix.linear_part[2][2] += 1;
  assert(!T.is_close(T_bad));
  assert(!T_bad.is_consistent());
}

<<<<<<< HEAD
void test_multiplication() {
  std::array<std::array<float, 3>, 3> A = {{{1., 2., 3.}, {5., 6., 7.}, {9., 9., 8.}}};
  std::array<std::array<float, 3>, 3> A_inv = {{{-3.75, 2.75, -1.}, {5.75, -4.75, 2.0}, {-2.25, 2.25, -1.0}}};
  Vec At(4., 8., 7.);
  Vec At_inv(0., 1., -2.);
  Transformation T1(A, A_inv, At, At_inv);

  assert(T1.is_consistent());

  std::array<std::array<float, 3>, 3> B = {{{2., 6., 4.}, {0., 3., 5.}, {1., 2., 1.}}};
  std::array<std::array<float, 3>, 3> B_inv = {{{-1.75, 0.5, 4.5}, {1.25, -0.5, -2.5}, {-0.75, 0.5, 1.5}}};
  Vec Bt(3., 2., 6.);
  Vec Bt_inv(-22.75, 12.25, -7.75);
  Transformation T2(B, B_inv, Bt, Bt_inv);

  assert(T2.is_consistent());
  Transformation Tprod = T1 * T2;

  assert(Tprod.is_consistent());

  std::array<std::array<float, 3>, 3> C = {{{5., 18., 17.}, {17., 62., 57.}, {26., 97., 89.}}};
  std::array<std::array<float, 3>, 3> C_inv = {{{-0.6875, 2.9375, -1.75}, {-1.9375, 0.1875, 0.25}, {2.3125, -1.0625, 0.25}}};
  Vec Ct(29., 77., 100.);
  Vec Ct_inv(-31.25, 16.75, -10.25);
  Transformation Texpected(C, C_inv, Ct, Ct_inv);

  assert(Tprod.is_close(Texpected));
}
=======
//void test_multiplication() {
//  std::array<std::array<float, 3>, 3> A = {{{1, 2, 3}, {5, 6, 7}, {9, 9, 8}}};
//  std::array<std::array<float, 3>, 3> Ainv = {{{-3.75, 2.75, -1}, {4.375, -3.875, 2.0}, {0.5, 0.5, -1.0}}};
//  Vec At(4, 8, 7);
//  Vec Atinv(-1.375, 0.875, -0.5);
//
//  Transformation T1(A, Ainv, At, Atinv);
//
//  std::array<std::array<float, 3>, 3> B = {{{3, 5, 2}, {4, 1, 0}, {6, 3, 2}}};
//  std::array<std::array<float, 3>, 3> Binv = {{{0.4, -0.2, 0.2}, {2.9, -1.7, 0.2}, {-5.55, 3.15, -0.4}}};
//  Vec Bt(4, 5, 0);
//  Vec Btin(-0.9, 0.7, -0.2);
//
//  Transformation T2(B, Binv, Bt, Btin);
//
//  Transformation Tprod = T1 * T2;
//  assert(Tprod.is_consistent());
//}
>>>>>>> f05c66bc

void test_vec_point_multiplication() {
  std::array<std::array<float, 3>, 3> lin = {{{1., 2., 3.}, {5., 6., 7.}, {9., 9., 8.}}};
  std::array<std::array<float, 3>, 3> inv_lin = {{{-3.75, 2.75, -1.}, {5.75, -4.75, 2.0}, {-2.25, 2.25, -1.0}}};
  Vec t(4., 8., 7.);
  Vec inv_t(0., 1., -2.);

  Transformation T(lin, inv_lin, t, inv_t);

  Vec input_v(1., 2., 3.);
  Vec expected_v(14., 38., 51.);
  assert(expected_v.is_close(T * input_v));

  Point input_p(1., 2., 3.);
  Point expected_p(18., 46., 58.);
  assert(expected_p.is_close(T * input_p));

  Normal input_n(3., 2., 4.);
  Normal expected_n(-8.75, 7.75, -3.0);
  assert(expected_n.is_close(T * input_n));
}

void test_inverse() {
  std::array<std::array<float, 3>, 3> lin = {{{1., 2., 3.}, {5., 6., 7.}, {9., 9., 8.}}};
  std::array<std::array<float, 3>, 3> inv_lin = {{{-3.75, 2.75, -1.}, {5.75, -4.75, 2.0}, {-2.25, 2.25, -1.0}}};
  Vec t(4., 8., 7.);
  Vec inv_t(0., 1., -2.);

  Transformation T(lin, inv_lin, t, inv_t);
  Transformation T_inv = T.inverse();

  assert(T_inv.is_consistent());
  assert((T * T_inv).is_close(Transformation()));
}


void test_rotations() {
  assert(rotation_x(0.1).is_consistent());
  assert(rotation_y(0.1).is_consistent());
  assert(rotation_z(0.1).is_consistent());

  assert((rotation_x(0.5*M_PI) * VEC_Y).is_close(VEC_Z));
  assert((rotation_y(0.5*M_PI) * VEC_Z).is_close(VEC_X));
  assert((rotation_z(0.5*M_PI) * VEC_X).is_close(VEC_Y));
}


void test_translations() {
  Transformation tr1 = translation(Vec(1., 2., 3.));
  Transformation tr2 = translation(Vec(4., 6., 8.));

  assert(tr1.is_consistent());
  assert(tr2.is_consistent());


  Transformation prod = tr1 * tr2;
  assert(prod.is_consistent());

  Transformation expected = translation(Vec(5., 8., 11.));
  assert(prod.is_close(expected));
}


void test_scalings() {
  Transformation sc1 = scaling({2., 5., 10.});
  Transformation sc2 = scaling({3., 2., 4.});

  assert(sc1.is_consistent());
  assert(sc2.is_consistent());

  Transformation expected = scaling({6., 10., 40.});

  assert(expected.is_close(sc1 * sc2));
}


// wrapper function to call all tests on transformation
void test_all_transformations() {
  test_is_consistent();
  //test_multiplication();
  test_vec_point_multiplication();
  test_inverse();
  test_rotations();
  test_translations();
  test_scalings();
  std::cout << "All transformation tests passed!\n";
}

//-------------------------------------------------------------------------------------------------------------
//----------------- MAIN FUNCTION FOR TESTING -----------------
//-------------------------------------------------------------------------------------------------------------

int main() {

  test_all_geometry();
  test_all_transformations();

  return EXIT_SUCCESS;
}<|MERGE_RESOLUTION|>--- conflicted
+++ resolved
@@ -19,10 +19,6 @@
 //----------------- TESTS FOR VEC, POINT AND NORMAL -----------------
 //-------------------------------------------------------------------------------------------------------------
 
-<<<<<<< HEAD
-=======
-
->>>>>>> f05c66bc
 void test_vectors() {
   Vec a(1.0f, 2.0f, 3.0f);
   Vec b(4.0f, 6.0f, 8.0f);
@@ -83,13 +79,6 @@
 
 
 void test_is_consistent() {
-<<<<<<< HEAD
-=======
-//  std::array<std::array<float, 3>, 3> lin = {{{1., 2., 3.}, {5., 6., 7.}, {9., 9., 8.}}};
-//  std::array<std::array<float, 3>, 3> inv_lin = {{{-3.75, 2.75, -1.}, {4.375, -3.875, 2.0}, {0.5, 0.5, -1.0}}};
-//  Vec t(4., 8., 7.);
-//  Vec inv_t(-1.375, 0.875, -0.5);
->>>>>>> f05c66bc
   std::array<std::array<float, 3>, 3> lin = {{{1., 2., 3.}, {5., 6., 7.}, {9., 9., 8.}}};
   std::array<std::array<float, 3>, 3> inv_lin = {{{-3.75, 2.75, -1.}, {5.75, -4.75, 2.0}, {-2.25, 2.25, -1.0}}};
   Vec t(4., 8., 7.);
@@ -105,7 +94,6 @@
   assert(!T_bad.is_consistent());
 }
 
-<<<<<<< HEAD
 void test_multiplication() {
   std::array<std::array<float, 3>, 3> A = {{{1., 2., 3.}, {5., 6., 7.}, {9., 9., 8.}}};
   std::array<std::array<float, 3>, 3> A_inv = {{{-3.75, 2.75, -1.}, {5.75, -4.75, 2.0}, {-2.25, 2.25, -1.0}}};
@@ -134,26 +122,6 @@
 
   assert(Tprod.is_close(Texpected));
 }
-=======
-//void test_multiplication() {
-//  std::array<std::array<float, 3>, 3> A = {{{1, 2, 3}, {5, 6, 7}, {9, 9, 8}}};
-//  std::array<std::array<float, 3>, 3> Ainv = {{{-3.75, 2.75, -1}, {4.375, -3.875, 2.0}, {0.5, 0.5, -1.0}}};
-//  Vec At(4, 8, 7);
-//  Vec Atinv(-1.375, 0.875, -0.5);
-//
-//  Transformation T1(A, Ainv, At, Atinv);
-//
-//  std::array<std::array<float, 3>, 3> B = {{{3, 5, 2}, {4, 1, 0}, {6, 3, 2}}};
-//  std::array<std::array<float, 3>, 3> Binv = {{{0.4, -0.2, 0.2}, {2.9, -1.7, 0.2}, {-5.55, 3.15, -0.4}}};
-//  Vec Bt(4, 5, 0);
-//  Vec Btin(-0.9, 0.7, -0.2);
-//
-//  Transformation T2(B, Binv, Bt, Btin);
-//
-//  Transformation Tprod = T1 * T2;
-//  assert(Tprod.is_consistent());
-//}
->>>>>>> f05c66bc
 
 void test_vec_point_multiplication() {
   std::array<std::array<float, 3>, 3> lin = {{{1., 2., 3.}, {5., 6., 7.}, {9., 9., 8.}}};
