--- conflicted
+++ resolved
@@ -2,15 +2,9 @@
 
 on:
   push: #remove if you don't want to trigger the workflow on push
-<<<<<<< HEAD
-    branches: [ "main", "pathtracing" ] #remove gtest ande demo after merging into main
+    branches: [ "main", "pathtracing", "pointlighttracing"]
   pull_request:
-    branches: [ "main", "pathtracing" ] #remove gtest and demo after merging into main
-=======
-    branches: [ "main", "pathtracing" ] #remove pathtracing after merging into main
-  pull_request:
-    branches: [ "main", "pathtracing" ] #remove pathtracing after merging into main
->>>>>>> 74d6ccc5
+    branches: [ "main", "pathtracing", "pointlighttracing"]
   workflow_dispatch:  #(added from github template) allow manual triggering of the workflow
 
 jobs:
